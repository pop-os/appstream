/* database-read.hpp
 *
 * Copyright (C) 2012-2014 Matthias Klumpp <matthias@tenstral.net>
 *
 * Licensed under the GNU Lesser General Public License Version 2.1
 *
 * This library is free software: you can redistribute it and/or modify
 * it under the terms of the GNU Lesser General Public License as published by
 * the Free Software Foundation, either version 2.1 of the license, or
 * (at your option) any later version.
 *
 * This library is distributed in the hope that it will be useful,
 * but WITHOUT ANY WARRANTY; without even the implied warranty of
 * MERCHANTABILITY or FITNESS FOR A PARTICULAR PURPOSE.  See the
 * GNU Lesser General Public License for more details.
 *
 * You should have received a copy of the GNU Lesser General Public License
 * along with this library.  If not, see <http://www.gnu.org/licenses/>.
 */

#ifndef DATABASE_READ_H
#define DATABASE_READ_H

#include <iostream>
#include <string>
#include <list>
#include <xapian.h>
#include <glib.h>

#include "../as-search-query.h"
#include "../as-component.h"

using namespace std;

/* small hack to make C++ to C binding easier */
struct XADatabaseRead {};

class DatabaseRead : public XADatabaseRead
{
public:
	explicit DatabaseRead ();
	~DatabaseRead ();

	bool open (const gchar *dbPath);

	string getSchemaVersion ();
	string getLocale ();

	GPtrArray *getAllComponents ();
	GPtrArray *findComponents (AsSearchQuery *asQuery);
	AsComponent *getComponentById (const gchar *idname);
	GPtrArray *getComponentsByProvides (AsProvidesKind kind, const gchar *value, const gchar *data);
	GPtrArray *getComponentsByKind (AsComponentKind kinds);

private:
	Xapian::Database m_xapianDB;
	string m_dbPath;
	string m_dbLocale;
<<<<<<< HEAD
=======
	string m_schemaVersion;
>>>>>>> 3f199884

	AsComponent *docToComponent (Xapian::Document);

	Xapian::QueryParser		newAppStreamParser ();
	Xapian::Query			addCategoryToQuery (Xapian::Query query, Xapian::Query category_query);
	Xapian::Query			getQueryForPkgNames (vector<string> pkgnames);
	Xapian::Query			getQueryForCategory (gchar *cat_id);
	void					appendSearchResults (Xapian::Enquire enquire, GPtrArray *cptArray);
	vector<Xapian::Query>	queryListFromSearchEntry (AsSearchQuery *asQuery);
};

inline DatabaseRead* realDbRead (XADatabaseRead* d) { return static_cast<DatabaseRead*>(d); }

#endif // DATABASE_READ_H<|MERGE_RESOLUTION|>--- conflicted
+++ resolved
@@ -56,10 +56,7 @@
 	Xapian::Database m_xapianDB;
 	string m_dbPath;
 	string m_dbLocale;
-<<<<<<< HEAD
-=======
 	string m_schemaVersion;
->>>>>>> 3f199884
 
 	AsComponent *docToComponent (Xapian::Document);
 
