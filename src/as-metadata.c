/* -*- Mode: C; tab-width: 4; indent-tabs-mode: t; c-basic-offset: 4 -*-
 *
 * Copyright (C) 2012-2015 Matthias Klumpp <matthias@tenstral.net>
 *
 * Licensed under the GNU Lesser General Public License Version 2.1
 *
 * This library is free software: you can redistribute it and/or modify
 * it under the terms of the GNU Lesser General Public License as published by
 * the Free Software Foundation, either version 2.1 of the license, or
 * (at your option) any later version.
 *
 * This library is distributed in the hope that it will be useful,
 * but WITHOUT ANY WARRANTY; without even the implied warranty of
 * MERCHANTABILITY or FITNESS FOR A PARTICULAR PURPOSE.  See the
 * GNU Lesser General Public License for more details.
 *
 * You should have received a copy of the GNU Lesser General Public License
 * along with this library.  If not, see <http://www.gnu.org/licenses/>.
 */

/**
 * SECTION:as-metadata
 * @short_description: Parser for AppStream metadata
 * @include: appstream.h
 *
 * This object parses AppStream metadata, including AppStream
 * upstream metadata, which is defined by upstream projects.
 * It returns an #AsComponent of the data.
 *
 * See also: #AsComponent, #AsDatabase
 */

#include <config.h>
#include <glib.h>
#include <libxml/tree.h>
#include <libxml/parser.h>
#include <string.h>

#include "as-metadata.h"
#include "as-metadata-private.h"

#include "as-utils.h"
#include "as-utils-private.h"
#include "as-component.h"
#include "as-component-private.h"
#include "as-distro-details.h"

typedef struct _AsMetadataPrivate	AsMetadataPrivate;
struct _AsMetadataPrivate
{
	gchar *locale;
	gchar *locale_short;
	AsParserMode mode;
	gchar *origin_name;
	gchar *media_baseurl;
	gint default_priority;

	GPtrArray *cpts;
};

G_DEFINE_TYPE_WITH_PRIVATE (AsMetadata, as_metadata, G_TYPE_OBJECT)

#define GET_PRIVATE(o) (as_metadata_get_instance_private (o))

static gchar**		as_metadata_get_children_as_strv (AsMetadata *metad, xmlNode* node, const gchar* element_name);

/**
 * as_metadata_finalize:
 **/
static void
as_metadata_finalize (GObject *object)
{
	AsMetadata *metad = AS_METADATA (object);
	AsMetadataPrivate *priv = GET_PRIVATE (metad);

	g_free (priv->locale);
	g_free (priv->locale_short);
	g_ptr_array_unref (priv->cpts);
	if (priv->origin_name != NULL)
		g_free (priv->origin_name);
	if (priv->media_baseurl != NULL)
		g_free (priv->media_baseurl);

	G_OBJECT_CLASS (as_metadata_parent_class)->finalize (object);
}

/**
 * as_metadata_init:
 **/
static void
as_metadata_init (AsMetadata *metad)
{
	gchar *str;
	AsMetadataPrivate *priv = GET_PRIVATE (metad);

	/* set active locale without UTF-8 suffix */
	str = as_get_locale ();
	as_metadata_set_locale (metad, str);
	g_free (str);

	priv->origin_name = NULL;
	priv->media_baseurl = NULL;
	priv->mode = AS_PARSER_MODE_UPSTREAM;
	priv->default_priority = 0;

	priv->cpts = g_ptr_array_new_with_free_func (g_object_unref);
}

/**
 * as_metadata_clear_components:
 *
 **/
void
as_metadata_clear_components (AsMetadata *metad)
{
	AsMetadataPrivate *priv = GET_PRIVATE (metad);
	g_ptr_array_unref (priv->cpts);
	priv->cpts = g_ptr_array_new_with_free_func (g_object_unref);
}

/**
 * as_metadata_get_node_value:
 */
static gchar*
as_metadata_get_node_value (AsMetadata *metad, xmlNode *node)
{
	gchar *content;
	content = (gchar*) xmlNodeGetContent (node);

	return content;
}

/**
 * as_metadata_dump_node_children:
 */
static gchar*
as_metadata_dump_node_children (AsMetadata *metad, xmlNode *node)
{
	GString *str = NULL;
	xmlNode *iter;
	xmlBufferPtr nodeBuf;

	str = g_string_new ("");
	for (iter = node->children; iter != NULL; iter = iter->next) {
		/* discard spaces */
		if (iter->type != XML_ELEMENT_NODE) {
					continue;
		}

		nodeBuf = xmlBufferCreate();
		xmlNodeDump (nodeBuf, NULL, iter, 0, 1);
		if (str->len > 0)
			g_string_append (str, "\n");
		g_string_append_printf (str, "%s", (const gchar*) nodeBuf->content);
		xmlBufferFree (nodeBuf);
	}

	return g_string_free (str, FALSE);
}

/**
 * as_metadata_get_node_locale:
 * @node: A XML node
 *
 * Returns the locale of a node, if the node should be considered for inclusion.
 * Returns %NULL if the node should be ignored due to a not-matching locale.
 */
gchar*
as_metadata_get_node_locale (AsMetadata *metad, xmlNode *node)
{
	gchar *lang;
	AsMetadataPrivate *priv = GET_PRIVATE (metad);

	lang = (gchar*) xmlGetProp (node, (xmlChar*) "lang");

	if (lang == NULL) {
		lang = g_strdup ("C");
		goto out;
	}

	if (g_strcmp0 (priv->locale, "ALL") == 0) {
		/* we should read all languages */
		goto out;
	}

	if (g_strcmp0 (lang, priv->locale) == 0) {
		goto out;
	}

	if (g_strcmp0 (lang, priv->locale_short) == 0) {
		g_free (lang);
		lang = g_strdup (priv->locale);
		goto out;
	}

	/* If we are here, we haven't found a matching locale.
	 * In that case, we return %NULL to indicate that this elemant should not be added.
	 */
	g_free (lang);
	lang = NULL;

out:
	return lang;
}

static gchar**
as_metadata_get_children_as_strv (AsMetadata *metad, xmlNode* node, const gchar* element_name)
{
	GPtrArray *list;
	xmlNode *iter;
	gchar **res;
	g_return_val_if_fail (metad != NULL, NULL);
	g_return_val_if_fail (element_name != NULL, NULL);
	list = g_ptr_array_new_with_free_func (g_free);

	for (iter = node->children; iter != NULL; iter = iter->next) {
		/* discard spaces */
		if (iter->type != XML_ELEMENT_NODE) {
					continue;
		}
		if (g_strcmp0 ((gchar*) iter->name, element_name) == 0) {
			gchar* content = NULL;
			content = (gchar*) xmlNodeGetContent (iter);
			if (content != NULL) {
				gchar *s;
				s = as_string_strip (content);
				g_ptr_array_add (list, s);
			}
			g_free (content);
		}
	}

	res = as_ptr_array_to_strv (list);
	g_ptr_array_unref (list);
	return res;
}

/**
 * as_metadata_process_screenshot:
 */
static void
as_metadata_process_screenshot (AsMetadata *metad, xmlNode* node, AsScreenshot* scr)
{
	xmlNode *iter;
	gchar *node_name;
	gchar *content = NULL;
	AsMetadataPrivate *priv = GET_PRIVATE (metad);

	for (iter = node->children; iter != NULL; iter = iter->next) {
		/* discard spaces */
		if (iter->type != XML_ELEMENT_NODE)
			continue;

		node_name = (gchar*) iter->name;
		content = as_metadata_get_node_value (metad, iter);
		if (g_strcmp0 (node_name, "image") == 0) {
			AsImage *img;
			guint64 width;
			guint64 height;
			gchar *stype;
			gchar *str;
			if (content == NULL) {
				continue;
			}
			img = as_image_new ();

			str = (gchar*) xmlGetProp (iter, (xmlChar*) "width");
			if (str == NULL) {
				width = 0;
			} else {
				width = g_ascii_strtoll (str, NULL, 10);
				g_free (str);
			}
			str = (gchar*) xmlGetProp (iter, (xmlChar*) "height");
			if (str == NULL) {
				height = 0;
			} else {
				height = g_ascii_strtoll (str, NULL, 10);
				g_free (str);
			}

			/* discard invalid elements */
			if (priv->mode == AS_PARSER_MODE_DISTRO) {
				/* no sizes are okay for upstream XML, but not for distro XML */
				if ((width == 0) || (height == 0)) {
					g_free (content);
					continue;
				}
			}

			as_image_set_width (img, width);
			as_image_set_height (img, height);

			stype = (gchar*) xmlGetProp (iter, (xmlChar*) "type");
			if (g_strcmp0 (stype, "thumbnail") == 0) {
				as_image_set_kind (img, AS_IMAGE_KIND_THUMBNAIL);
			} else {
				as_image_set_kind (img, AS_IMAGE_KIND_SOURCE);
			}
			g_free (stype);

			if (priv->media_baseurl == NULL) {
				/* no baseurl, we can just set the value as URL */
				as_image_set_url (img, content);
			} else {
				/* handle the media baseurl */
				gchar *tmp;
				tmp = g_build_filename (priv->media_baseurl, content, NULL);
				as_image_set_url (img, tmp);
				g_free (tmp);
			}

			as_screenshot_add_image (scr, img);
		} else if (g_strcmp0 (node_name, "caption") == 0) {
			if (content != NULL) {
				gchar *lang;
				lang = as_metadata_get_node_locale (metad, iter);
				if (lang != NULL)
					as_screenshot_set_caption (scr, content, lang);
				g_free (lang);
			}
		}
		g_free (content);
	}
}

static void
as_metadata_process_screenshots_tag (AsMetadata *metad, xmlNode* node, AsComponent* cpt)
{
	xmlNode *iter;
	AsScreenshot *sshot = NULL;
	gchar *prop;
	g_return_if_fail (metad != NULL);
	g_return_if_fail (cpt != NULL);

	for (iter = node->children; iter != NULL; iter = iter->next) {
		/* discard spaces */
		if (iter->type != XML_ELEMENT_NODE)
			continue;

		if (g_strcmp0 ((gchar*) iter->name, "screenshot") == 0) {
			sshot = as_screenshot_new ();

			/* propagate locale */
			as_screenshot_set_active_locale (sshot, as_component_get_active_locale (cpt));

			prop = (gchar*) xmlGetProp (iter, (xmlChar*) "type");
			if (g_strcmp0 (prop, "default") == 0)
				as_screenshot_set_kind (sshot, AS_SCREENSHOT_KIND_DEFAULT);
			as_metadata_process_screenshot (metad, iter, sshot);
			if (as_screenshot_is_valid (sshot))
				as_component_add_screenshot (cpt, sshot);
			g_free (prop);
			g_object_unref (sshot);
		}
	}
}

static void
as_metadata_upstream_description_to_cpt (gchar *key, GString *value, AsComponent *cpt)
{
	g_assert (AS_IS_COMPONENT (cpt));

	as_component_set_description (cpt, value->str, key);
	g_string_free (value, TRUE);
}

static void
as_metadata_upstream_description_to_release (gchar *key, GString *value, AsRelease *rel)
{
	g_assert (AS_IS_RELEASE (rel));

	as_release_set_description (rel, value->str, key);
	g_string_free (value, TRUE);
}

/**
 * as_metadata_parse_upstream_description_tag:
 */
static void
as_metadata_parse_upstream_description_tag (AsMetadata *metad, xmlNode* node, GHFunc func, gpointer entity)
{
	xmlNode *iter;
	gchar *node_name;
	GHashTable *desc;

	desc = g_hash_table_new_full (g_str_hash, g_str_equal, g_free, NULL);

	for (iter = node->children; iter != NULL; iter = iter->next) {
		gchar *lang;
		gchar *content;
		GString *str;

		/* discard spaces */
		if (iter->type != XML_ELEMENT_NODE)
			continue;

		node_name = (gchar*) iter->name;
		content = as_metadata_get_node_value (metad, iter);
		lang = as_metadata_get_node_locale (metad, iter);

		str = g_hash_table_lookup (desc, lang);
		if (str == NULL) {
			str = g_string_new ("");
			g_hash_table_insert (desc, g_strdup (lang), str);
		}

		g_string_append_printf (str, "\n<%s>%s</%s>", node_name, content, node_name);
		g_free (lang);
		g_free (content);
	}

	g_hash_table_foreach (desc, func, entity);
	g_hash_table_unref (desc);
}

static void
as_metadata_process_releases_tag (AsMetadata *metad, xmlNode* node, AsComponent* cpt)
{
	xmlNode *iter;
	xmlNode *iter2;
	AsRelease *release = NULL;
	gchar *prop;
	guint64 timestamp;
	AsMetadataPrivate *priv = GET_PRIVATE (metad);
	g_return_if_fail (cpt != NULL);

	for (iter = node->children; iter != NULL; iter = iter->next) {
		/* discard spaces */
		if (iter->type != XML_ELEMENT_NODE)
			continue;

		if (g_strcmp0 ((gchar*) iter->name, "release") == 0) {
			release = as_release_new ();

			/* propagate locale */
			as_release_set_active_locale (release, as_component_get_active_locale (cpt));

			prop = (gchar*) xmlGetProp (iter, (xmlChar*) "version");
			as_release_set_version (release, prop);
			g_free (prop);

			prop = (gchar*) xmlGetProp (iter, (xmlChar*) "timestamp");
			if (prop != NULL) {
				timestamp = g_ascii_strtoll (prop, NULL, 10);
				as_release_set_timestamp (release, timestamp);
				g_free (prop);
			}

			for (iter2 = iter->children; iter2 != NULL; iter2 = iter2->next) {
				gchar *content;

				if (iter->type != XML_ELEMENT_NODE)
					continue;

				if (g_strcmp0 ((gchar*) iter2->name, "location") == 0) {
					content = as_metadata_get_node_value (metad, iter2);
					as_release_add_location (release, content);
					g_free (content);
				} else if (g_strcmp0 ((gchar*) iter2->name, "checksum") == 0) {
					AsChecksumKind cs_kind;
					prop = (gchar*) xmlGetProp (iter, (xmlChar*) "type");

					cs_kind = as_checksum_kind_from_string (prop);
					if (cs_kind != AS_CHECKSUM_KIND_NONE) {
						content = as_metadata_get_node_value (metad, iter2);
						as_release_set_checksum (release, content, cs_kind);
						g_free (content);
					}
					g_free (prop);
				} else if (g_strcmp0 ((gchar*) iter2->name, "description") == 0) {
					if (priv->mode == AS_PARSER_MODE_DISTRO) {
						gchar *lang;

						/* for distro XML, the "description" tag has a language property, so parsing it is simple */
						content = as_metadata_dump_node_children (metad, iter2);
						lang = as_metadata_get_node_locale (metad, iter2);
						if (lang != NULL)
							as_release_set_description (release, content, lang);
						g_free (content);
						g_free (lang);
					} else {
						as_metadata_parse_upstream_description_tag (metad,
																iter2,
																(GHFunc) as_metadata_upstream_description_to_release,
																release);
					}
				}
			}

			as_component_add_release (cpt, release);
			g_object_unref (release);
		}
	}
}

static void
as_metadata_process_provides (AsMetadata *metad, xmlNode* node, AsComponent* cpt)
{
	xmlNode *iter;
	gchar *node_name;
	gchar *content = NULL;
	GPtrArray *provided_items;
	g_return_if_fail (metad != NULL);
	g_return_if_fail (cpt != NULL);

	provided_items = as_component_get_provided_items (cpt);
	for (iter = node->children; iter != NULL; iter = iter->next) {
		/* discard spaces */
		if (iter->type != XML_ELEMENT_NODE)
			continue;

		node_name = (gchar*) iter->name;
		content = as_metadata_get_node_value (metad, iter);
		if (content == NULL)
			continue;

		if (g_strcmp0 (node_name, "library") == 0) {
			g_ptr_array_add (provided_items,
					 as_provides_item_create (AS_PROVIDES_KIND_LIBRARY, content, ""));
		} else if (g_strcmp0 (node_name, "binary") == 0) {
			g_ptr_array_add (provided_items,
					 as_provides_item_create (AS_PROVIDES_KIND_BINARY, content, ""));
		} else if (g_strcmp0 (node_name, "font") == 0) {
			g_ptr_array_add (provided_items,
					 as_provides_item_create (AS_PROVIDES_KIND_FONT, content, ""));
		} else if (g_strcmp0 (node_name, "modalias") == 0) {
			g_ptr_array_add (provided_items,
					 as_provides_item_create (AS_PROVIDES_KIND_MODALIAS, content, ""));
		} else if (g_strcmp0 (node_name, "firmware") == 0) {
			gchar *fwtype;
			fwtype = (gchar*) xmlGetProp (iter, (xmlChar*) "type");
			if (fwtype != NULL) {
				/* we don't add malformed provides types */
				if ((g_strcmp0 (fwtype, "runtime") == 0) || (g_strcmp0 (fwtype, "flashed") == 0))
					g_ptr_array_add (provided_items,
							 as_provides_item_create (AS_PROVIDES_KIND_FIRMWARE, content, fwtype));
				g_free (fwtype);
			}
		} else if (g_strcmp0 (node_name, "python2") == 0) {
			g_ptr_array_add (provided_items,
					 as_provides_item_create (AS_PROVIDES_KIND_PYTHON2, content, ""));
		} else if (g_strcmp0 (node_name, "python3") == 0) {
			g_ptr_array_add (provided_items,
					 as_provides_item_create (AS_PROVIDES_KIND_PYTHON3, content, ""));
		} else if (g_strcmp0 (node_name, "dbus") == 0) {
			gchar *dbustype_val;
			const gchar *dbustype = NULL;
			dbustype_val = (gchar*) xmlGetProp (iter, (xmlChar*) "type");

			if (g_strcmp0 (dbustype_val, "system") == 0)
				dbustype = "system";
			else if (g_strcmp0 (dbustype_val, "user") == 0)
				dbustype = "user";
			g_free (dbustype_val);

			/* we don't add malformed provides types */
			if (dbustype != NULL)
				g_ptr_array_add (provided_items,
						as_provides_item_create (AS_PROVIDES_KIND_DBUS, content, dbustype));
		}

		g_free (content);
	}
}

static void
as_metadata_set_component_type_from_node (xmlNode *node, AsComponent *cpt)
{
	gchar *cpttype;

	/* find out which kind of component we are dealing with */
	cpttype = (gchar*) xmlGetProp (node, (xmlChar*) "type");
	if ((cpttype == NULL) || (g_strcmp0 (cpttype, "generic") == 0)) {
		as_component_set_kind (cpt, AS_COMPONENT_KIND_GENERIC);
	} else {
		AsComponentKind ckind;
		ckind = as_component_kind_from_string (cpttype);
		as_component_set_kind (cpt, ckind);
		if (ckind == AS_COMPONENT_KIND_UNKNOWN)
			g_debug ("An unknown component was found: %s", cpttype);
	}
	g_free (cpttype);
}

static void
as_metadata_process_languages_tag (AsMetadata *metad, xmlNode* node, AsComponent* cpt)
{
	xmlNode *iter;
	gchar *prop;
	g_return_if_fail (metad != NULL);
	g_return_if_fail (cpt != NULL);

	for (iter = node->children; iter != NULL; iter = iter->next) {
		/* discard spaces */
		if (iter->type != XML_ELEMENT_NODE)
			continue;

		if (g_strcmp0 ((gchar*) iter->name, "lang") == 0) {
			guint64 percentage = 0;
			gchar *locale;
			prop = (gchar*) xmlGetProp (iter, (xmlChar*) "percentage");
			if (prop != NULL) {
				percentage = g_ascii_strtoll (prop, NULL, 10);
				g_free (prop);
			}

			locale = as_metadata_get_node_locale (metad, iter);
			as_component_add_language (cpt, locale, percentage);
			g_free (locale);
		}
	}
}

/**
 * as_metadata_parse_component_node:
 */
AsComponent*
as_metadata_parse_component_node (AsMetadata *metad, xmlNode* node, gboolean allow_invalid, GError **error)
{
	AsComponent* cpt;
	xmlNode *iter;
	const gchar *node_name;
	GPtrArray *compulsory_for_desktops;
	GPtrArray *pkgnames;
	gchar **strv;
	AsMetadataPrivate *priv = GET_PRIVATE (metad);

	g_return_val_if_fail (metad != NULL, NULL);

	compulsory_for_desktops = g_ptr_array_new_with_free_func (g_free);
	pkgnames = g_ptr_array_new_with_free_func (g_free);

	/* a fresh app component */
	cpt = as_component_new ();

	/* set component kind */
	as_metadata_set_component_type_from_node (node, cpt);

	/* set the priority for this component */
	as_component_set_priority (cpt, priv->default_priority);

	/* set active locale for this component */
	as_component_set_active_locale (cpt, priv->locale);

	for (iter = node->children; iter != NULL; iter = iter->next) {
		gchar *content;
		gchar *lang;

		/* discard spaces */
		if (iter->type != XML_ELEMENT_NODE)
			continue;

		node_name = (const gchar*) iter->name;
		content = as_metadata_get_node_value (metad, iter);
		lang = as_metadata_get_node_locale (metad, iter);

		if (g_strcmp0 (node_name, "id") == 0) {
				as_component_set_id (cpt, content);
				if ((priv->mode == AS_PARSER_MODE_UPSTREAM) &&
					(as_component_get_kind (cpt) == AS_COMPONENT_KIND_GENERIC)) {
					/* parse legacy component type information */
					as_metadata_set_component_type_from_node (iter, cpt);
				}
		} else if (g_strcmp0 (node_name, "pkgname") == 0) {
			if (content != NULL)
				g_ptr_array_add (pkgnames, g_strdup (content));
		} else if (g_strcmp0 (node_name, "source_pkgname") == 0) {
			as_component_set_source_pkgname (cpt, content);
		} else if (g_strcmp0 (node_name, "name") == 0) {
			if (lang != NULL)
				as_component_set_name (cpt, content, lang);
		} else if (g_strcmp0 (node_name, "summary") == 0) {
			if (lang != NULL)
				as_component_set_summary (cpt, content, lang);
		} else if (g_strcmp0 (node_name, "description") == 0) {
			if (priv->mode == AS_PARSER_MODE_DISTRO) {
				/* for distro XML, the "description" tag has a language property, so parsing it is simple */
				if (lang != NULL) {
					gchar *desc;
					desc = as_metadata_dump_node_children (metad, iter);
					as_component_set_description (cpt, desc, lang);
					g_free (desc);
				}
			} else {
				as_metadata_parse_upstream_description_tag (metad,
									iter,
									(GHFunc) as_metadata_upstream_description_to_cpt,
									cpt);
			}
		} else if (g_strcmp0 (node_name, "icon") == 0) {
			gchar *prop;
			const gchar *icon_url;
			if (content == NULL)
				continue;
			prop = (gchar*) xmlGetProp (iter, (xmlChar*) "type");
			if (g_strcmp0 (prop, "stock") == 0) {
				as_component_add_icon (cpt, AS_ICON_KIND_STOCK, 0, 0, content);
			} else if (g_strcmp0 (prop, "cached") == 0) {
				as_component_add_icon (cpt, AS_ICON_KIND_CACHED, 0, 0, content);
				icon_url = as_component_get_icon_url (cpt, 0, 0);
				if ((icon_url == NULL) || (g_str_has_prefix (icon_url, "http://"))) {
					as_component_add_icon_url (cpt, 0, 0, content);
				}
			} else if (g_strcmp0 (prop, "local") == 0) {
				as_component_add_icon_url (cpt, 0, 0, content);
				as_component_add_icon (cpt, AS_ICON_KIND_LOCAL, 0, 0, content);
			} else if (g_strcmp0 (prop, "remote") == 0) {
<<<<<<< HEAD
				as_component_add_icon (cpt, AS_ICON_KIND_REMOTE, 0, 0, content);
=======
				if (priv->media_baseurl == NULL) {
					/* no baseurl, we can just set the value as URL */
					as_component_add_icon (cpt, AS_ICON_KIND_REMOTE, 0, 0, content);
				} else {
					/* handle the media baseurl */
					gchar *tmp;
					tmp = g_build_filename (priv->media_baseurl, content, NULL);
					as_component_add_icon (cpt, AS_ICON_KIND_REMOTE, 0, 0, content);
					g_free (tmp);
				}
>>>>>>> 882a3aeb
				icon_url = as_component_get_icon_url (cpt, 0, 0);
				if (icon_url == NULL)
					as_component_add_icon_url (cpt, 0, 0, content);
			}
		} else if (g_strcmp0 (node_name, "url") == 0) {
			if (content != NULL) {
				gchar *urltype_str;
				AsUrlKind url_kind;
				urltype_str = (gchar*) xmlGetProp (iter, (xmlChar*) "type");
				url_kind = as_url_kind_from_string (urltype_str);
				if (url_kind != AS_URL_KIND_UNKNOWN)
					as_component_add_url (cpt, url_kind, content);
				g_free (urltype_str);
			}
		} else if (g_strcmp0 (node_name, "categories") == 0) {
			gchar **cat_array;
			cat_array = as_metadata_get_children_as_strv (metad, iter, "category");
			as_component_set_categories (cpt, cat_array);
			g_strfreev (cat_array);
		} else if (g_strcmp0 (node_name, "keywords") == 0) {
			gchar **kw_array;
			kw_array = as_metadata_get_children_as_strv (metad, iter, "keyword");
			as_component_set_keywords (cpt, kw_array, NULL);
			g_strfreev (kw_array);
		} else if (g_strcmp0 (node_name, "mimetypes") == 0) {
			gchar **mime_array;
			guint i;

			mime_array = as_metadata_get_children_as_strv (metad, iter, "mimetype");
			for (i = 0; mime_array[i] != NULL; i++) {
				as_component_add_provided_item (cpt, AS_PROVIDES_KIND_MIMETYPE, mime_array[i], "");
			}
			g_strfreev (mime_array);
		} else if (g_strcmp0 (node_name, "provides") == 0) {
			as_metadata_process_provides (metad, iter, cpt);
		} else if (g_strcmp0 (node_name, "screenshots") == 0) {
			as_metadata_process_screenshots_tag (metad, iter, cpt);
		} else if (g_strcmp0 (node_name, "project_license") == 0) {
			if (content != NULL)
				as_component_set_project_license (cpt, content);
		} else if (g_strcmp0 (node_name, "project_group") == 0) {
			if (content != NULL)
				as_component_set_project_group (cpt, content);
		} else if (g_strcmp0 (node_name, "developer_name") == 0) {
			if (lang != NULL)
				as_component_set_developer_name (cpt, content, lang);
		} else if (g_strcmp0 (node_name, "compulsory_for_desktop") == 0) {
			if (content != NULL)
				g_ptr_array_add (compulsory_for_desktops, g_strdup (content));
		} else if (g_strcmp0 (node_name, "releases") == 0) {
			as_metadata_process_releases_tag (metad, iter, cpt);
		} else if (g_strcmp0 (node_name, "extends") == 0) {
			if (content != NULL)
				as_component_add_extends (cpt, content);
		} else if (g_strcmp0 (node_name, "languages") == 0) {
			as_metadata_process_languages_tag (metad, iter, cpt);
		} else if (g_strcmp0 (node_name, "bundle") == 0) {
			if (content != NULL) {
				gchar *type_str;
				AsBundleKind bundle_kind;
				type_str = (gchar*) xmlGetProp (iter, (xmlChar*) "type");
				bundle_kind = as_bundle_kind_from_string (type_str);
				if (bundle_kind != AS_BUNDLE_KIND_UNKNOWN)
					bundle_kind = AS_BUNDLE_KIND_LIMBA;
				as_component_add_bundle_id (cpt, bundle_kind, content);
				g_free (type_str);
			}
		}

		g_free (lang);
		g_free (content);
	}

	/* set the origin of this component */
	as_component_set_origin (cpt, priv->origin_name);

	/* add package name information to component */
	strv = as_ptr_array_to_strv (pkgnames);
	as_component_set_pkgnames (cpt, strv);
	g_ptr_array_unref (pkgnames);
	g_strfreev (strv);

	/* add compulsoriy information to component as strv */
	strv = as_ptr_array_to_strv (compulsory_for_desktops);
	as_component_set_compulsory_for_desktops (cpt, strv);
	g_ptr_array_unref (compulsory_for_desktops);
	g_strfreev (strv);

	if ((allow_invalid) || (as_component_is_valid (cpt))) {
		return cpt;
	} else {
		gchar *cpt_str;
		gchar *msg;
		cpt_str = as_component_to_string (cpt);
		msg = g_strdup_printf ("Invalid component: %s", cpt_str);
		g_free (cpt_str);
		g_set_error_literal (error,
				     AS_METADATA_ERROR,
				     AS_METADATA_ERROR_FAILED,
				     msg);
		g_free (msg);
		g_object_unref (cpt);
	}

	return NULL;
}

/**
 * as_metadata_parse_components_node:
 */
void
as_metadata_parse_components_node (AsMetadata *metad, xmlNode* node, gboolean allow_invalid, GError **error)
{
	AsComponent *cpt;
	xmlNode* iter;
	GError *tmp_error = NULL;
	gchar *origin;
<<<<<<< HEAD
=======
	gchar *media_baseurl;
	gchar *priority_str;
>>>>>>> 882a3aeb
	AsMetadataPrivate *priv = GET_PRIVATE (metad);

	/* set origin of this metadata */
	origin = (gchar*) xmlGetProp (node, (xmlChar*) "origin");
	as_metadata_set_origin (metad, origin);
	g_free (origin);

<<<<<<< HEAD
=======
	/* set baseurl for the media files */
	media_baseurl = (gchar*) xmlGetProp (node, (xmlChar*) "media_baseurl");
	priv->media_baseurl = media_baseurl;
	g_free (media_baseurl);

	/* distro metadata allows setting a priority for components */
	priority_str = (gchar*) xmlGetProp (node, (xmlChar*) "priority");
	if (priority_str != NULL) {
		priv->default_priority = g_ascii_strtoll (priority_str, NULL, 10);
	}
	g_free (priority_str);

>>>>>>> 882a3aeb
	for (iter = node->children; iter != NULL; iter = iter->next) {
		/* discard spaces */
		if (iter->type != XML_ELEMENT_NODE)
			continue;

		if (g_strcmp0 ((gchar*) iter->name, "component") == 0) {
			cpt = as_metadata_parse_component_node (metad, iter, allow_invalid, &tmp_error);
			if (tmp_error != NULL) {
				g_propagate_error (error, tmp_error);
				return;
			} else if (cpt != NULL) {
				g_ptr_array_add (priv->cpts, cpt);
			}
		}
	}
}

/**
 * as_metadata_process_document:
 */
void
as_metadata_process_document (AsMetadata *metad, const gchar* xmldoc_str, GError **error)
{
	xmlDoc* doc;
	xmlNode* root;
	AsComponent *cpt = NULL;
	AsMetadataPrivate *priv = GET_PRIVATE (metad);

	g_return_if_fail (metad != NULL);

	if (xmldoc_str == NULL) {
		/* empty document means no components */
		return;
	}

	doc = xmlParseDoc ((xmlChar*) xmldoc_str);
	if (doc == NULL) {
		g_set_error_literal (error,
				     AS_METADATA_ERROR,
				     AS_METADATA_ERROR_FAILED,
				     "Could not parse XML!");
		return;
	}

	root = xmlDocGetRootElement (doc);
	if (root == NULL) {
		g_set_error_literal (error,
				     AS_METADATA_ERROR,
				     AS_METADATA_ERROR_FAILED,
				     "The XML document is empty.");
		return;
	}

	if (g_strcmp0 ((gchar*) root->name, "components") == 0) {
		as_metadata_set_parser_mode (metad, AS_PARSER_MODE_DISTRO);
		as_metadata_parse_components_node (metad, root, FALSE, error);
	} else if (g_strcmp0 ((gchar*) root->name, "component") == 0) {
		as_metadata_set_parser_mode (metad, AS_PARSER_MODE_UPSTREAM);
		cpt = as_metadata_parse_component_node (metad, root, TRUE, error);
		g_ptr_array_add (priv->cpts, cpt);
	} else if  (g_strcmp0 ((gchar*) root->name, "application") == 0) {
		as_metadata_set_parser_mode (metad, AS_PARSER_MODE_UPSTREAM);
		g_debug ("Parsing legacy AppStream metadata file.");
		cpt = as_metadata_parse_component_node (metad, root, TRUE, error);
		g_ptr_array_add (priv->cpts, cpt);
	} else {
		g_set_error_literal (error,
					AS_METADATA_ERROR,
					AS_METADATA_ERROR_FAILED,
					"XML file does not contain valid AppStream data!");
		goto out;
	}

out:
	xmlFreeDoc (doc);
}

/**
 * as_metadata_parse_data:
 * @metad: A valid #AsMetadata instance
 * @data: XML data describing a component
 * @error: A #GError or %NULL.
 *
 * Parses AppStream metadata.
 *
 **/
void
as_metadata_parse_data (AsMetadata *metad, const gchar *data, GError **error)
{
	g_return_if_fail (metad != NULL);

	as_metadata_process_document (metad, data, error);
}

/**
 * as_metadata_parse_file:
 * @metad: A valid #AsMetadata instance
 * @file: #GFile for the upstream metadata
 * @error: A #GError or %NULL.
 *
 * Parses an AppStream upstream metadata file.
 *
 **/
void
as_metadata_parse_file (AsMetadata *metad, GFile* file, GError **error)
{
	gchar *xml_doc;
	GFileInputStream* fistream;
	GFileInfo *info = NULL;
	const gchar *content_type = NULL;

	g_return_if_fail (file != NULL);

	info = g_file_query_info (file,
				G_FILE_ATTRIBUTE_STANDARD_CONTENT_TYPE,
				G_FILE_QUERY_INFO_NONE,
				NULL, NULL);
	if (info != NULL)
		content_type = g_file_info_get_attribute_string (info, G_FILE_ATTRIBUTE_STANDARD_CONTENT_TYPE);

	if ((g_strcmp0 (content_type, "application/gzip") == 0) || (g_strcmp0 (content_type, "application/x-gzip") == 0)) {
		GFileInputStream *fistream;
		GMemoryOutputStream *mem_os;
		GInputStream *conv_stream;
		GZlibDecompressor *zdecomp;
		guint8 *data;

		/* load a GZip compressed file */
		fistream = g_file_read (file, NULL, NULL);
		mem_os = (GMemoryOutputStream*) g_memory_output_stream_new (NULL, 0, g_realloc, g_free);
		zdecomp = g_zlib_decompressor_new (G_ZLIB_COMPRESSOR_FORMAT_GZIP);
		conv_stream = g_converter_input_stream_new (G_INPUT_STREAM (fistream), G_CONVERTER (zdecomp));
		g_object_unref (zdecomp);

		g_output_stream_splice (G_OUTPUT_STREAM (mem_os), conv_stream, 0, NULL, NULL);
		data = g_memory_output_stream_get_data (mem_os);

		xml_doc = g_strdup ((const gchar*) data);

		g_object_unref (conv_stream);
		g_object_unref (mem_os);
		g_object_unref (fistream);
	} else {
		gchar *line = NULL;
		GString *str;
		GDataInputStream *dis;

		/* load a plaintext file */
		str = g_string_new ("");
		fistream = g_file_read (file, NULL, NULL);
		dis = g_data_input_stream_new ((GInputStream*) fistream);
		g_object_unref (fistream);

		while (TRUE) {
			line = g_data_input_stream_read_line (dis, NULL, NULL, NULL);
			if (line == NULL) {
				break;
			}

			g_string_append_printf (str, "%s\n", line);
		}

		xml_doc = g_string_free (str, FALSE);
		g_object_unref (dis);
	}

	/* parse XML data */
	as_metadata_process_document (metad, xml_doc, error);
	g_free (xml_doc);
}

/**
 * as_metadata_save_xml:
 */
static void
as_metadata_save_xml (AsMetadata *metad, const gchar *fname, const gchar *xml_data, GError **error)
{
	GFile *file;
	GError *tmp_error = NULL;

	file = g_file_new_for_path (fname);
	if (g_str_has_suffix (fname, ".gz")) {
		GOutputStream *out2 = NULL;
		GOutputStream *out = NULL;
		GZlibCompressor *compressor = NULL;

		/* write a gzip compressed file */
		compressor = g_zlib_compressor_new (G_ZLIB_COMPRESSOR_FORMAT_GZIP, -1);
		out = g_memory_output_stream_new_resizable ();
		out2 = g_converter_output_stream_new (out, G_CONVERTER (compressor));
		g_object_unref (compressor);

		/* ensure data is not NULL */
		if (xml_data == NULL)
			xml_data = "";

		if (!g_output_stream_write_all (out2, xml_data, strlen (xml_data),
					NULL, NULL, &tmp_error)) {
			g_object_unref (out2);
			g_object_unref (out);
			g_propagate_error (error, tmp_error);
			goto out;
		}

		g_output_stream_close (out2, NULL, &tmp_error);
		g_object_unref (out2);
		if (tmp_error != NULL) {
			g_propagate_error (error, tmp_error);
			goto out;
		}

		if (!g_file_replace_contents (file,
			g_memory_output_stream_get_data (G_MEMORY_OUTPUT_STREAM (out)),
						g_memory_output_stream_get_data_size (G_MEMORY_OUTPUT_STREAM (out)),
						NULL,
						FALSE,
						G_FILE_CREATE_NONE,
						NULL,
						NULL,
						&tmp_error)) {
			g_object_unref (out);
			g_propagate_error (error, tmp_error);
			goto out;
		}

		g_object_unref (out);

	} else {
		GFileOutputStream *fos = NULL;
		GDataOutputStream *dos = NULL;

		/* write uncompressed file */
		if (g_file_query_exists (file, NULL)) {
			fos = g_file_replace (file,
							NULL,
							FALSE,
							G_FILE_CREATE_REPLACE_DESTINATION,
							NULL,
							&tmp_error);
		} else {
			fos = g_file_create (file, G_FILE_CREATE_REPLACE_DESTINATION, NULL, &tmp_error);
		}

		if (tmp_error != NULL) {
			g_object_unref (fos);
			g_propagate_error (error, tmp_error);
			goto out;
		}

		dos = g_data_output_stream_new (G_OUTPUT_STREAM (fos));
		g_data_output_stream_put_string (dos, xml_data, NULL, &tmp_error);

		g_object_unref (dos);
		g_object_unref (fos);

		if (tmp_error != NULL) {
			g_propagate_error (error, tmp_error);
			goto out;
		}
	}

out:
	g_object_unref (file);
}


/**
 * as_metadata_save_upstream_xml:
 * @fname: The filename for the new XML file.
 *
 * Serialize #AsComponent instance to XML and save it to file.
 * An existing file at the same location will be overridden.
 */
void
as_metadata_save_upstream_xml (AsMetadata *metad, const gchar *fname, GError **error)
{
	gchar *xml_data;

	xml_data = as_metadata_component_to_upstream_xml (metad);
	as_metadata_save_xml (metad, fname, xml_data, error);

	g_free (xml_data);
}

/**
 * as_metadata_save_distro_xml:
 * @fname: The filename for the new XML file.
 *
 * Serialize all #AsComponent instances to XML and save the data to a file.
 * An existing file at the same location will be overridden.
 */
void
as_metadata_save_distro_xml (AsMetadata *metad, const gchar *fname, GError **error)
{
	gchar *xml_data;

	xml_data = as_metadata_components_to_distro_xml (metad);
	as_metadata_save_xml (metad, fname, xml_data, error);

	g_free (xml_data);
}

/**
 * as_component_xml_add_node:
 *
 * Add node if value is not empty
 */
static xmlNode*
as_metadata_xml_add_node (xmlNode *root, const gchar *name, const gchar *value)
{
	if (as_str_empty (value))
		return NULL;

	return xmlNewTextChild (root, NULL, (xmlChar*) name, (xmlChar*) value);
}

/**
 * as_metadata_xml_add_description:
 *
 * Add the description markup to the XML tree
 */
static gboolean
as_metadata_xml_add_description (AsMetadata *metad, xmlNode *root, xmlNode **desc_node, const gchar *description_markup, const gchar *lang)
{
	gchar *xmldata;
	xmlDoc *doc;
	xmlNode *droot;
	xmlNode *dnode;
	xmlNode *iter;
	AsMetadataPrivate *priv = GET_PRIVATE (metad);
	gboolean ret = TRUE;
	gboolean localized;

	if (as_str_empty (description_markup))
		return FALSE;

	xmldata = g_strdup_printf ("<root>%s</root>", description_markup);
	doc = xmlParseDoc ((xmlChar*) xmldata);
	if (doc == NULL) {
		ret = FALSE;
		goto out;
	}

	droot = xmlDocGetRootElement (doc);
	if (droot == NULL) {
		ret = FALSE;
		goto out;
	}

	if (priv->mode == AS_PARSER_MODE_UPSTREAM) {
		if (*desc_node == NULL)
			*desc_node = xmlNewChild (root, NULL, (xmlChar*) "description", NULL);
		dnode = *desc_node;
	} else {
		/* in distro parser mode, we might have multiple <description/> tags */
		dnode = xmlNewChild (root, NULL, (xmlChar*) "description", NULL);
	}

	localized = g_strcmp0 (lang, "C") != 0;
	if (priv->mode != AS_PARSER_MODE_UPSTREAM) {
		if (localized) {
			xmlNewProp (dnode,
					(xmlChar*) "xml:lang",
					(xmlChar*) lang);
		}
	}

	for (iter = droot->children; iter != NULL; iter = iter->next) {
		xmlNode *cn;

		if ((g_strcmp0 ((const gchar*) iter->name, "ul") == 0) || (g_strcmp0 ((const gchar*) iter->name, "ol") == 0)) {
			xmlNode *iter2;
			xmlNode *enumNode;

			enumNode = xmlNewChild (dnode, NULL, iter->name, NULL);
			for (iter2 = iter->children; iter2 != NULL; iter2 = iter2->next) {
				cn = xmlAddChild (enumNode, xmlCopyNode (iter2, TRUE));

				if ((priv->mode == AS_PARSER_MODE_UPSTREAM) && (localized)) {
					xmlNewProp (cn,
						(xmlChar*) "xml:lang",
						(xmlChar*) lang);
				}
			}

			continue;
		}

		cn = xmlAddChild (dnode, xmlCopyNode (iter, TRUE));

		if ((priv->mode == AS_PARSER_MODE_UPSTREAM) && (localized)) {
			xmlNewProp (cn,
					(xmlChar*) "xml:lang",
					(xmlChar*) lang);
		}
	}

out:
	if (doc != NULL)
		xmlFreeDoc (doc);
	g_free (xmldata);
	return ret;
}

/**
 * as_component_xml_add_node_list:
 *
 * Add node if value is not empty
 */
static void
as_metadata_xml_add_node_list (xmlNode *root, const gchar *name, const gchar *child_name, gchar **strv)
{
	xmlNode *node;
	guint i;

	if (strv == NULL)
		return;

	if (name == NULL)
		node = root;
	else
		node = xmlNewTextChild (root, NULL, (xmlChar*) name, NULL);
	for (i = 0; strv[i] != NULL; i++) {
		xmlNewTextChild (node, NULL, (xmlChar*) child_name, (xmlChar*) strv[i]);
	}
}

typedef struct {
	AsMetadata *metad;

	xmlNode *parent;
	xmlNode *nd;
	const gchar *node_name;
} AsLocaleWriteHelper;

/**
 * _as_metadata_lang_hashtable_to_nodes:
 */
static void
_as_metadata_lang_hashtable_to_nodes (gchar *key, gchar *value, AsLocaleWriteHelper *helper)
{
	xmlNode *cnode;
	if (as_str_empty (value))
		return;

	cnode = xmlNewTextChild (helper->parent, NULL, (xmlChar*) helper->node_name, (xmlChar*) value);
	if (g_strcmp0 (key, "C") != 0) {
		xmlNewProp (cnode,
					(xmlChar*) "xml:lang",
					(xmlChar*) key);
	}
}

/**
 * _as_metadata_desc_lang_hashtable_to_nodes:
 */
static void
_as_metadata_desc_lang_hashtable_to_nodes (gchar *key, gchar *value, AsLocaleWriteHelper *helper)
{
	if (as_str_empty (value))
		return;

	as_metadata_xml_add_description (helper->metad, helper->parent, &helper->nd, value, key);
}

/**
 * as_metadata_component_to_node:
 * @cpt: a valid #AsComponent
 *
 * Serialize the component data to an xmlNode.
 *
 */
static xmlNode*
as_metadata_component_to_node (AsMetadata *metad, AsComponent *cpt)
{
	xmlNode *cnode;
	xmlNode *node;
	gchar **strv;
	GPtrArray *releases;
	GPtrArray *screenshots;
	AsComponentKind kind;
	AsLocaleWriteHelper helper;
	guint i;
	g_return_val_if_fail (cpt != NULL, NULL);

	/* define component root node */
	kind = as_component_get_kind (cpt);
	cnode = xmlNewNode (NULL, (xmlChar*) "component");
	if ((kind != AS_COMPONENT_KIND_GENERIC) && (kind != AS_COMPONENT_KIND_UNKNOWN)) {
		xmlNewProp (cnode, (xmlChar*) "type",
					(xmlChar*) as_component_kind_to_string (kind));
	}

	as_metadata_xml_add_node (cnode, "id", as_component_get_id (cpt));

	helper.parent = cnode;
	helper.metad = metad;
	helper.nd = NULL;
	helper.node_name = "name";
	g_hash_table_foreach (as_component_get_name_table (cpt),
						(GHFunc) _as_metadata_lang_hashtable_to_nodes,
						&helper);

	helper.nd = NULL;
	helper.node_name = "summary";
	g_hash_table_foreach (as_component_get_summary_table (cpt),
						(GHFunc) _as_metadata_lang_hashtable_to_nodes,
						&helper);

	helper.nd = NULL;
	helper.node_name = "developer_name";
	g_hash_table_foreach (as_component_get_developer_name_table (cpt),
						(GHFunc) _as_metadata_lang_hashtable_to_nodes,
						&helper);

	helper.nd = NULL;
	helper.node_name = "description";
	g_hash_table_foreach (as_component_get_description_table (cpt),
						(GHFunc) _as_metadata_desc_lang_hashtable_to_nodes,
						&helper);

	as_metadata_xml_add_node (cnode, "project_license", as_component_get_project_license (cpt));
	as_metadata_xml_add_node (cnode, "project_group", as_component_get_project_group (cpt));

	as_metadata_xml_add_node_list (cnode, NULL, "pkgname", as_component_get_pkgnames (cpt));
	strv = as_ptr_array_to_strv (as_component_get_extends (cpt));
	as_metadata_xml_add_node_list (cnode, NULL, "extends", strv);
	g_strfreev (strv);
	as_metadata_xml_add_node_list (cnode, NULL, "compulsory_for_desktop", as_component_get_compulsory_for_desktops (cpt));
	as_metadata_xml_add_node_list (cnode, "keywords", "keyword", as_component_get_keywords (cpt));
	as_metadata_xml_add_node_list (cnode, "categories", "category", as_component_get_categories (cpt));

	/* urls */
	for (i = AS_URL_KIND_UNKNOWN; i < AS_URL_KIND_LAST; i++) {
		xmlNode *n;
		const gchar *value;
		value = as_component_get_url (cpt, i);
		if (value == NULL)
			continue;

		n = xmlNewTextChild (cnode, NULL, (xmlChar*) "url", (xmlChar*) value);
		xmlNewProp (n, (xmlChar*) "type",
					(xmlChar*) as_url_kind_to_string (i));
	}

	/* icons */
	for (i = AS_ICON_KIND_UNKNOWN; i < AS_ICON_KIND_LAST; i++) {
		xmlNode *n;
		const gchar *value;
		value = as_component_get_icon (cpt, i, 0, 0); /* TODO: Add size information to output XML */
		if (value == NULL)
			continue;

		n = xmlNewTextChild (cnode, NULL, (xmlChar*) "icon", (xmlChar*) value);
		xmlNewProp (n, (xmlChar*) "type",
					(xmlChar*) as_icon_kind_to_string (i));
	}

	/* bundles */
	for (i = AS_BUNDLE_KIND_UNKNOWN; i < AS_BUNDLE_KIND_LAST; i++) {
		xmlNode *n;
		const gchar *value;
		value = as_component_get_bundle_id (cpt, i);
		if (value == NULL)
			continue;

		n = xmlNewTextChild (cnode, NULL, (xmlChar*) "bundle", (xmlChar*) value);
		xmlNewProp (n, (xmlChar*) "type",
					(xmlChar*) as_bundle_kind_to_string (i));
	}

	/* releases node */
	releases = as_component_get_releases (cpt);
	if (releases->len > 0) {
		node = xmlNewTextChild (cnode, NULL, (xmlChar*) "releases", NULL);
		as_component_xml_add_release_subnodes (cpt, node);
	}

	/* screenshots node */
	screenshots = as_component_get_screenshots (cpt);
	if (screenshots->len > 0) {
		node = xmlNewTextChild (cnode, NULL, (xmlChar*) "screenshots", NULL);
		as_component_xml_add_screenshot_subnodes (cpt, node);
	}

	return cnode;
}

/**
 * as_metadata_component_to_upstream_xml:
 *
 * Convert an #AsComponent to upstream XML.
 * (The amount of localization included in the metadata depends on how the #AsComponent
 * was initially loaded)
 *
 * The first #AsComponent added to the internal list will be transformed.
 * In case no component is present, %NULL is returned.
 *
 * Returns: (transfer full): A string containing the XML. Free with g_free()
 */
gchar*
as_metadata_component_to_upstream_xml (AsMetadata *metad)
{
	xmlDoc *doc;
	xmlNode *root;
	gchar *xmlstr = NULL;
	AsComponent *cpt;
	AsMetadataPrivate *priv = GET_PRIVATE (metad);

	cpt = as_metadata_get_component (metad);
	if (cpt == NULL)
		return NULL;

	priv->mode = AS_PARSER_MODE_UPSTREAM;

	doc = xmlNewDoc ((xmlChar*) NULL);

	/* define component root node */
	root = as_metadata_component_to_node (metad, cpt);
	if (root == NULL)
		goto out;
	xmlDocSetRootElement (doc, root);

out:
	xmlDocDumpMemory (doc, (xmlChar**) (&xmlstr), NULL);
	xmlFreeDoc (doc);

	return xmlstr;
}

/**
 * as_metadata_components_to_distro_xml:
 *
 * Serialize all #AsComponent instances into AppStream
 * distro-XML data.
 * %NULL is returned if there is nothing to serialize.
 *
 * Returns: (transfer full): A string containing the XML. Free with g_free()
 */
gchar*
as_metadata_components_to_distro_xml (AsMetadata *metad)
{
	xmlDoc *doc;
	xmlNode *root;
	gchar *xmlstr = NULL;
	guint i;
	AsMetadataPrivate *priv = GET_PRIVATE (metad);

	if (priv->cpts->len == 0)
		return NULL;

	priv->mode = AS_PARSER_MODE_DISTRO;

	root = xmlNewNode (NULL, (xmlChar*) "components");
	xmlNewProp (root, (xmlChar*) "version", (xmlChar*) "0.8");
	if (priv->origin_name != NULL)
		xmlNewProp (root, (xmlChar*) "origin", (xmlChar*) priv->origin_name);

	for (i = 0; i < priv->cpts->len; i++) {
		AsComponent *cpt;
		xmlNode *node;
		cpt = AS_COMPONENT (g_ptr_array_index (priv->cpts, i));

		node = as_metadata_component_to_node (metad, cpt);
		if (node == NULL)
			continue;
		xmlAddChild (root, node);
	}

	doc = xmlNewDoc ((xmlChar*) NULL);
	xmlDocSetRootElement (doc, root);

	xmlDocDumpMemory (doc, (xmlChar**) (&xmlstr), NULL);
	xmlFreeDoc (doc);

	return xmlstr;
}

/**
 * as_metadata_add_component:
 *
 * Add an #AsComponent to the list of components.
 * This can be used to add multiple components in order to
 * produce a distro-XML AppStream metadata file.
 */
void
as_metadata_add_component (AsMetadata *metad, AsComponent *cpt)
{
	AsMetadataPrivate *priv = GET_PRIVATE (metad);
	g_ptr_array_add (priv->cpts, g_object_ref (cpt));
}

/**
 * as_metadata_get_component:
 * @metad: a #AsMetadata instance.
 *
 * Gets the #AsComponent which has been parsed from the XML.
 * If the AppStream XML contained multiple components, return the first
 * component that has been parsed.
 *
 * Returns: (transfer none): An #AsComponent or %NULL
 **/
AsComponent*
as_metadata_get_component (AsMetadata *metad)
{
	AsMetadataPrivate *priv = GET_PRIVATE (metad);

	if (priv->cpts->len == 0)
		return NULL;
	return AS_COMPONENT (g_ptr_array_index (priv->cpts, 0));
}

/**
 * as_metadata_get_components:
 * @metad: a #AsMetadata instance.
 *
 * Returns: (transfer none) (element-type AsComponent): A #GPtrArray of all parsed components
 **/
GPtrArray*
as_metadata_get_components (AsMetadata *metad)
{
	AsMetadataPrivate *priv = GET_PRIVATE (metad);
	return priv->cpts;
}

/**
 * as_metadata_set_locale:
 * @metad: a #AsMetadata instance.
 * @locale: the locale.
 *
 * Sets the locale which should be read when processing metadata.
 * All other locales are ignored, which increases parsing speed and
 * reduces memory usage.
 * If you set the locale to "ALL", all locales will be read.
 **/
void
as_metadata_set_locale (AsMetadata *metad, const gchar *locale)
{
	gchar **strv;
	AsMetadataPrivate *priv = GET_PRIVATE (metad);

	g_free (priv->locale);
	g_free (priv->locale_short);
	priv->locale = g_strdup (locale);

	strv = g_strsplit (priv->locale, "_", 0);
	priv->locale_short = g_strdup (strv[0]);
	g_strfreev (strv);
}

/**
 * as_metadata_get_locale:
 * @metad: a #AsMetadata instance.
 *
 * Gets the current active locale for parsing metadata,
 * or "ALL" if all locales are read.
 *
 * Returns: Locale used for metadata parsing.
 **/
const gchar *
as_metadata_get_locale (AsMetadata *metad)
{
	AsMetadataPrivate *priv = GET_PRIVATE (metad);
	return priv->locale;
}

/**
 * as_metadata_set_origin:
 * @metad: an #AsMetadata instance.
 * @origin: the origin of AppStream distro metadata.
 *
 * Set the origin of AppStream distro metadata
 **/
void
as_metadata_set_origin (AsMetadata *metad, const gchar *origin)
{
	AsMetadataPrivate *priv = GET_PRIVATE (metad);
	g_free (priv->origin_name);
	priv->origin_name = g_strdup (origin);
}

/**
 * as_metadata_get_origin:
 * @metad: an #AsMetadata instance.
 *
 * Returns: The origin of AppStream distro metadata
 **/
const gchar*
as_metadata_get_origin (AsMetadata *metad)
{
	AsMetadataPrivate *priv = GET_PRIVATE (metad);
	return priv->origin_name;
}

/**
 * as_metadata_set_parser_mode:
 * @metad: a #AsMetadata instance.
 * @mode: the #AsParserMode.
 *
 * Sets the current metadata parsing mode.
 **/
void
as_metadata_set_parser_mode (AsMetadata *metad, AsParserMode mode)
{
	AsMetadataPrivate *priv = GET_PRIVATE (metad);
	priv->mode = mode;
}

/**
 * as_metadata_get_parser_mode:
 * @metad: a #AsMetadata instance.
 *
 * Gets the current parser mode
 *
 * Returns: an #AsParserMode
 **/
AsParserMode
as_metadata_get_parser_mode (AsMetadata *metad)
{
	AsMetadataPrivate *priv = GET_PRIVATE (metad);
	return priv->mode;
}

/**
 * as_metadata_class_init:
 **/
static void
as_metadata_class_init (AsMetadataClass *klass)
{
	GObjectClass *object_class = G_OBJECT_CLASS (klass);
	object_class->finalize = as_metadata_finalize;
}

/**
 * as_metadata_error_quark:
 *
 * Return value: An error quark.
 **/
GQuark
as_metadata_error_quark (void)
{
	static GQuark quark = 0;
	if (!quark)
		quark = g_quark_from_static_string ("AsMetadataError");
	return quark;
}

/**
 * as_metadata_new:
 *
 * Creates a new #AsMetadata.
 *
 * Returns: (transfer full): a #AsMetadata
 **/
AsMetadata*
as_metadata_new (void)
{
	AsMetadata *metad;
	metad = g_object_new (AS_TYPE_METADATA, NULL);
	return AS_METADATA (metad);
}<|MERGE_RESOLUTION|>--- conflicted
+++ resolved
@@ -706,9 +706,6 @@
 				as_component_add_icon_url (cpt, 0, 0, content);
 				as_component_add_icon (cpt, AS_ICON_KIND_LOCAL, 0, 0, content);
 			} else if (g_strcmp0 (prop, "remote") == 0) {
-<<<<<<< HEAD
-				as_component_add_icon (cpt, AS_ICON_KIND_REMOTE, 0, 0, content);
-=======
 				if (priv->media_baseurl == NULL) {
 					/* no baseurl, we can just set the value as URL */
 					as_component_add_icon (cpt, AS_ICON_KIND_REMOTE, 0, 0, content);
@@ -719,7 +716,6 @@
 					as_component_add_icon (cpt, AS_ICON_KIND_REMOTE, 0, 0, content);
 					g_free (tmp);
 				}
->>>>>>> 882a3aeb
 				icon_url = as_component_get_icon_url (cpt, 0, 0);
 				if (icon_url == NULL)
 					as_component_add_icon_url (cpt, 0, 0, content);
@@ -837,11 +833,8 @@
 	xmlNode* iter;
 	GError *tmp_error = NULL;
 	gchar *origin;
-<<<<<<< HEAD
-=======
 	gchar *media_baseurl;
 	gchar *priority_str;
->>>>>>> 882a3aeb
 	AsMetadataPrivate *priv = GET_PRIVATE (metad);
 
 	/* set origin of this metadata */
@@ -849,8 +842,6 @@
 	as_metadata_set_origin (metad, origin);
 	g_free (origin);
 
-<<<<<<< HEAD
-=======
 	/* set baseurl for the media files */
 	media_baseurl = (gchar*) xmlGetProp (node, (xmlChar*) "media_baseurl");
 	priv->media_baseurl = media_baseurl;
@@ -863,7 +854,6 @@
 	}
 	g_free (priority_str);
 
->>>>>>> 882a3aeb
 	for (iter = node->children; iter != NULL; iter = iter->next) {
 		/* discard spaces */
 		if (iter->type != XML_ELEMENT_NODE)
