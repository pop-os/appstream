--- conflicted
+++ resolved
@@ -90,11 +90,7 @@
 AsComponentKind		as_component_kind_from_string (const gchar *kind_str);
 
 GType				as_component_get_type (void) G_GNUC_CONST;
-<<<<<<< HEAD
-AsComponent*		as_component_new (void);
-=======
 AsComponent			*as_component_new (void);
->>>>>>> 3f199884
 
 gboolean			as_component_is_valid (AsComponent *cpt);
 gchar				*as_component_to_string (AsComponent *cpt);
@@ -117,15 +113,11 @@
 
 gchar				**as_component_get_pkgnames (AsComponent *cpt);
 void				as_component_set_pkgnames (AsComponent *cpt,
-<<<<<<< HEAD
-											gchar** value);
-=======
 											gchar **value);
 
 const gchar			*as_component_get_source_pkgname (AsComponent *cpt);
 void				as_component_set_source_pkgname (AsComponent *cpt,
 											const gchar* spkgname);
->>>>>>> 3f199884
 
 const gchar			*as_component_get_name (AsComponent *cpt);
 void				as_component_set_name (AsComponent *cpt,
@@ -181,11 +173,7 @@
 const gchar			*as_component_get_icon (AsComponent *cpt);
 void				as_component_set_icon (AsComponent *cpt,
 											const gchar* value);
-<<<<<<< HEAD
-const gchar*		as_component_get_icon_url (AsComponent *cpt,
-=======
 const gchar			*as_component_get_icon_url (AsComponent *cpt,
->>>>>>> 3f199884
 											int width,
 											int height);
 void				as_component_add_icon_url (AsComponent *cpt,
@@ -225,18 +213,12 @@
 											   const gchar *locale);
 GList*				as_component_get_languages (AsComponent *cpt);
 
-<<<<<<< HEAD
-gchar				*as_component_get_active_locale (AsComponent *cpt);
-void				as_component_set_active_locale (AsComponent *cpt,
-												const gchar *locale);
-=======
 GHashTable			*as_component_get_bundle_ids (AsComponent *cpt);
 const gchar			*as_component_get_bundle_id (AsComponent *cpt,
 										  AsBundleKind bundle_kind);
 void				as_component_add_bundle_id (AsComponent *cpt,
 										AsBundleKind bundle_kind,
 										const gchar *id);
->>>>>>> 3f199884
 
 G_END_DECLS
 
