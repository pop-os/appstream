--- conflicted
+++ resolved
@@ -112,9 +112,6 @@
 AsIconKind			as_icon_kind_from_string (const gchar *kind_str);
 const gchar*			as_icon_kind_to_string (AsIconKind kind);
 
-AsIconKind			as_icon_kind_from_string (const gchar *kind_str);
-const gchar*		as_icon_kind_to_string (AsIconKind kind);
-
 GType				as_component_get_type (void) G_GNUC_CONST;
 AsComponent			*as_component_new (void);
 
@@ -206,19 +203,6 @@
 							int height,
 							const gchar* value);
 
-<<<<<<< HEAD
-const gchar			*as_component_get_icon (AsComponent *cpt,
-											AsIconKind kind,
-											int width,
-											int height);
-void				as_component_add_icon (AsComponent *cpt,
-											AsIconKind kind,
-											int width,
-											int height,
-											const gchar* value);
-
-=======
->>>>>>> 882a3aeb
 const gchar			*as_component_get_icon_url (AsComponent *cpt,
 								int width,
 								int height);
