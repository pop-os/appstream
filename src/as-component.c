/* -*- Mode: C; tab-width: 4; indent-tabs-mode: t; c-basic-offset: 4 -*-
 *
 * Copyright (C) 2012-2014 Matthias Klumpp <matthias@tenstral.net>
 *
 * Licensed under the GNU Lesser General Public License Version 2.1
 *
 * This library is free software: you can redistribute it and/or modify
 * it under the terms of the GNU Lesser General Public License as published by
 * the Free Software Foundation, either version 2.1 of the license, or
 * (at your option) any later version.
 *
 * This library is distributed in the hope that it will be useful,
 * but WITHOUT ANY WARRANTY; without even the implied warranty of
 * MERCHANTABILITY or FITNESS FOR A PARTICULAR PURPOSE.  See the
 * GNU Lesser General Public License for more details.
 *
 * You should have received a copy of the GNU Lesser General Public License
 * along with this library.  If not, see <http://www.gnu.org/licenses/>.
 */

#include "as-component.h"
#include "as-component-private.h"

#include <glib.h>
#include <glib-object.h>
#include <stdlib.h>
#include <string.h>
#include <libxml/tree.h>
#include <libxml/parser.h>

#include "as-utils.h"
#include "as-utils-private.h"

/**
 * SECTION:as-component
 * @short_description: Object representing a software component
 * @include: appstream.h
 *
 * This object represents an Appstream software component which is associated
 * to a package in the distribution's repositories.
 * A component can be anything, ranging from an application to a font, a codec or
 * even a non-visual software project providing libraries and python-modules for
 * other applications to use.
 *
 * The type of the component is stored as #AsComponentKind and can be queried to
 * find out which kind of component we're dealing with.
 *
 * See also: #AsProvidesKind, #AsDatabase
 */

typedef struct _AsComponentPrivate	AsComponentPrivate;
struct _AsComponentPrivate {
	AsComponentKind kind;
	gchar			*active_locale;

	gchar			*id;
	gchar			*origin;
	gchar			**pkgnames;
<<<<<<< HEAD
=======
	gchar			*source_pkgname;
>>>>>>> 3f199884

	GHashTable		*name; /* localized entry */
	GHashTable		*summary; /* localized entry */
	GHashTable		*description; /* localized entry */
	GHashTable		*keywords; /* localized entry, value:strv */
	GHashTable		*developer_name; /* localized entry */

	gchar			*icon;
	gchar			**categories;
	gchar			*project_license;
	gchar			*project_group;
	gchar			**compulsory_for_desktops;

	GPtrArray		*screenshots; /* of AsScreenshot elements */
	GPtrArray		*provided_items; /* of utf8:string */
	GPtrArray		*releases; /* of AsRelease */

	GHashTable		*urls; /* of key:utf8 */
	GHashTable		*icon_urls; /* of key:utf8 */
	GPtrArray		*extends; /* of utf8:string */
	GHashTable		*languages; /* of key:utf8 */
<<<<<<< HEAD
=======
	GHashTable		*bundles; /* of key:utf8 */
>>>>>>> 3f199884

	gint			priority; /* used internally */
};

G_DEFINE_TYPE_WITH_PRIVATE (AsComponent, as_component, G_TYPE_OBJECT)
#define GET_PRIVATE(o) (as_component_get_instance_private (o))

enum  {
	AS_COMPONENT_DUMMY_PROPERTY,
	AS_COMPONENT_KIND,
	AS_COMPONENT_PKGNAMES,
	AS_COMPONENT_ID,
	AS_COMPONENT_NAME,
	AS_COMPONENT_SUMMARY,
	AS_COMPONENT_DESCRIPTION,
	AS_COMPONENT_KEYWORDS,
	AS_COMPONENT_ICON,
	AS_COMPONENT_ICON_URLS,
	AS_COMPONENT_URLS,
	AS_COMPONENT_CATEGORIES,
	AS_COMPONENT_PROJECT_LICENSE,
	AS_COMPONENT_PROJECT_GROUP,
	AS_COMPONENT_DEVELOPER_NAME,
	AS_COMPONENT_SCREENSHOTS
};

/**
 * as_component_kind_get_type:
 *
 * Defines registered component types.
 */
GType
as_component_kind_get_type (void)
{
	static volatile gsize as_component_kind_type_id__volatile = 0;
	if (g_once_init_enter (&as_component_kind_type_id__volatile)) {
		static const GEnumValue values[] = {
					{AS_COMPONENT_KIND_UNKNOWN, "AS_COMPONENT_KIND_UNKNOWN", "unknown"},
					{AS_COMPONENT_KIND_GENERIC, "AS_COMPONENT_KIND_GENERIC", "generic"},
					{AS_COMPONENT_KIND_DESKTOP_APP, "AS_COMPONENT_KIND_DESKTOP_APP", "desktop"},
					{AS_COMPONENT_KIND_FONT, "AS_COMPONENT_KIND_FONT", "font"},
					{AS_COMPONENT_KIND_CODEC, "AS_COMPONENT_KIND_CODEC", "codec"},
					{AS_COMPONENT_KIND_INPUTMETHOD, "AS_COMPONENT_KIND_INPUTMETHOD", "inputmethod"},
					{AS_COMPONENT_KIND_LAST, "AS_COMPONENT_KIND_LAST", "last"},
					{0, NULL, NULL}
		};
		GType as_component_type_type_id;
		as_component_type_type_id = g_enum_register_static ("AsComponentKind", values);
		g_once_init_leave (&as_component_kind_type_id__volatile, as_component_type_type_id);
	}
	return as_component_kind_type_id__volatile;
}

/**
 * as_component_kind_to_string:
 * @kind: the %AsComponentKind.
 *
 * Converts the enumerated value to an text representation.
 *
 * Returns: string version of @kind
 **/
const gchar *
as_component_kind_to_string (AsComponentKind kind)
{
	if (kind == AS_COMPONENT_KIND_GENERIC)
		return "generic";
	if (kind == AS_COMPONENT_KIND_DESKTOP_APP)
		return "desktop";
	if (kind == AS_COMPONENT_KIND_FONT)
		return "font";
	if (kind == AS_COMPONENT_KIND_CODEC)
		return "codec";
	if (kind == AS_COMPONENT_KIND_INPUTMETHOD)
		return "inputmethod";
	if (kind == AS_COMPONENT_KIND_ADDON)
		return "addon";
	return "unknown";
}

/**
 * as_component_kind_from_string:
 * @kind_str: the string.
 *
 * Converts the text representation to an enumerated value.
 *
 * Returns: a #AsComponentKind or %AS_COMPONENT_KIND_UNKNOWN for unknown
 **/
AsComponentKind
as_component_kind_from_string (const gchar *kind_str)
{
	if (g_strcmp0 (kind_str, "generic") == 0)
		return AS_COMPONENT_KIND_GENERIC;
	if (g_strcmp0 (kind_str, "desktop") == 0)
		return AS_COMPONENT_KIND_DESKTOP_APP;
	if (g_strcmp0 (kind_str, "font") == 0)
		return AS_COMPONENT_KIND_FONT;
	if (g_strcmp0 (kind_str, "codec") == 0)
		return AS_COMPONENT_KIND_CODEC;
	if (g_strcmp0 (kind_str, "inputmethod") == 0)
		return AS_COMPONENT_KIND_INPUTMETHOD;
	if (g_strcmp0 (kind_str, "addon") == 0)
		return AS_COMPONENT_KIND_ADDON;
	return AS_COMPONENT_KIND_UNKNOWN;
}

/**
 * as_component_init:
 **/
static void
as_component_init (AsComponent *cpt)
{
	AsComponentPrivate *priv = GET_PRIVATE (cpt);

	as_component_set_id (cpt, "");
	as_component_set_origin (cpt, "");
<<<<<<< HEAD
	as_component_set_icon (cpt, "");
	as_component_set_project_license (cpt, "");
	as_component_set_project_group (cpt, "");
=======
>>>>>>> 3f199884
	priv->categories = NULL;
	priv->active_locale = g_strdup ("C");

	/* translatable entities */
	priv->name = g_hash_table_new_full (g_str_hash, g_str_equal, g_free, g_free);
	priv->summary = g_hash_table_new_full (g_str_hash, g_str_equal, g_free, g_free);
	priv->description = g_hash_table_new_full (g_str_hash, g_str_equal, g_free, g_free);
	priv->developer_name = g_hash_table_new_full (g_str_hash, g_str_equal, g_free, g_free);
	priv->keywords = g_hash_table_new_full (g_str_hash, g_str_equal, g_free, (GDestroyNotify) g_strfreev);

	priv->screenshots = g_ptr_array_new_with_free_func (g_object_unref);
	priv->provided_items = g_ptr_array_new_with_free_func (g_free);
	priv->releases = g_ptr_array_new_with_free_func (g_object_unref);
	priv->extends = g_ptr_array_new_with_free_func (g_free);
	priv->icon_urls = g_hash_table_new_full (g_str_hash, g_str_equal, g_free, g_free);
	priv->urls = g_hash_table_new_full (g_str_hash, g_str_equal, g_free, g_free);
	priv->languages = g_hash_table_new_full (g_str_hash, g_str_equal, g_free, NULL);
<<<<<<< HEAD
=======
	priv->bundles = g_hash_table_new_full (g_str_hash, g_str_equal, g_free, g_free);
>>>>>>> 3f199884

	as_component_set_priority (cpt, 0);
}

/**
 * as_component_finalize:
 */
static void
as_component_finalize (GObject* object)
{
	AsComponent *cpt = AS_COMPONENT (object);
	AsComponentPrivate *priv = GET_PRIVATE (cpt);

	g_free (priv->id);
	g_strfreev (priv->pkgnames);
	g_free (priv->icon);
	g_free (priv->project_license);
	g_free (priv->project_group);
	g_free (priv->active_locale);

	g_hash_table_unref (priv->name);
	g_hash_table_unref (priv->summary);
	g_hash_table_unref (priv->description);
	g_hash_table_unref (priv->developer_name);
	g_hash_table_unref (priv->keywords);

	g_strfreev (priv->categories);
	g_strfreev (priv->compulsory_for_desktops);

	g_ptr_array_unref (priv->screenshots);
	g_ptr_array_unref (priv->provided_items);
	g_ptr_array_unref (priv->releases);
	g_ptr_array_unref (priv->extends);
	g_hash_table_unref (priv->urls);
	g_hash_table_unref (priv->icon_urls);
	g_hash_table_unref (priv->languages);
<<<<<<< HEAD
=======
	g_hash_table_unref (priv->bundles);
>>>>>>> 3f199884

	G_OBJECT_CLASS (as_component_parent_class)->finalize (object);
}

/**
 * as_component_is_valid:
 *
 * Check if the essential properties of this Component are
 * populated with useful data.
 *
 * Returns: TRUE if the component data was validated successfully.
 */
gboolean
as_component_is_valid (AsComponent *cpt)
{
	gboolean ret = FALSE;
	const gchar *cname;
<<<<<<< HEAD
=======
	gboolean has_candidate;
>>>>>>> 3f199884
	AsComponentKind ctype;
	AsComponentPrivate *priv = GET_PRIVATE (cpt);

	ctype = priv->kind;
	if (ctype == AS_COMPONENT_KIND_UNKNOWN)
		return FALSE;
	cname = as_component_get_name (cpt);

<<<<<<< HEAD
	if ((priv->pkgnames != NULL) &&
		(priv->pkgnames[0] != NULL) &&
=======
	has_candidate = (((priv->pkgnames != NULL) && (priv->pkgnames[0] != NULL)) || (g_hash_table_size (priv->bundles) > 0));

	if ((has_candidate) &&
>>>>>>> 3f199884
		(g_strcmp0 (priv->id, "") != 0) &&
		(cname != NULL) &&
		(g_strcmp0 (cname, "") != 0)) {
			ret = TRUE;
	}

#if 0
	if ((ret) && ctype == AS_COMPONENT_KIND_DESKTOP_APP) {
		ret = g_strcmp0 (priv->desktop_file, "") != 0;
	}
#endif

	return ret;
}

/**
 * as_component_to_string:
 *
 * Returns a string identifying this component.
 * (useful for debugging)
 *
 * Returns: (transfer full): A descriptive string
 **/
gchar*
as_component_to_string (AsComponent *cpt)
{
	gchar* res = NULL;
	const gchar *name;
	const gchar *summary;
	gchar *pkgs;
	AsComponentPrivate *priv = GET_PRIVATE (cpt);

	if (priv->pkgnames == NULL)
		pkgs = g_strdup ("?");
	else
		pkgs = g_strjoinv (",", priv->pkgnames);

	name = as_component_get_name (cpt);
	summary = as_component_get_summary (cpt);

	switch (priv->kind) {
		case AS_COMPONENT_KIND_DESKTOP_APP:
		{
			res = g_strdup_printf ("[DesktopApp::%s]> name: %s | package: %s | summary: %s", priv->id, name, pkgs, summary);
			break;
		}
		default:
		{
			res = g_strdup_printf ("[Component::%s]> name: %s | package: %s | summary: %s", priv->id, name, pkgs, summary);
			break;
		}
	}

	g_free (pkgs);
	return res;
}

/**
 * as_component_add_screenshot:
 * @cpt: a #AsComponent instance.
 * @sshot: The #AsScreenshot to add
 *
 * Add an #AsScreenshot to this component.
 **/
void
as_component_add_screenshot (AsComponent *cpt, AsScreenshot* sshot)
{
	GPtrArray* sslist;

	sslist = as_component_get_screenshots (cpt);
	g_ptr_array_add (sslist, g_object_ref (sshot));
}

/**
 * as_component_add_release:
 * @cpt: a #AsComponent instance.
 * @release: The #AsRelease to add
 *
 * Add an #AsRelease to this component.
 **/
void
as_component_add_release (AsComponent *cpt, AsRelease* release)
{
	GPtrArray* releases;

	releases = as_component_get_releases (cpt);
	g_ptr_array_add (releases, g_object_ref (release));
}

/**
 * as_component_get_urls:
 * @cpt: a #AsComponent instance.
 *
 * Gets the URLs set for the component.
 *
 * Returns: (transfer none): URLs
 *
 * Since: 0.6.2
 **/
GHashTable*
as_component_get_urls (AsComponent *cpt)
{
	AsComponentPrivate *priv = GET_PRIVATE (cpt);
	return priv->urls;
}

/**
 * as_component_get_url:
 * @cpt: a #AsComponent instance.
 * @url_kind: the URL kind, e.g. %AS_URL_KIND_HOMEPAGE.
 *
 * Gets a URL.
 *
 * Returns: string, or %NULL if unset
 *
 * Since: 0.6.2
 **/
const gchar *
as_component_get_url (AsComponent *cpt, AsUrlKind url_kind)
{
	AsComponentPrivate *priv = GET_PRIVATE (cpt);
	return g_hash_table_lookup (priv->urls,
				    as_url_kind_to_string (url_kind));
}

/**
 * as_component_add_url:
 * @cpt: a #AsComponent instance.
 * @url_kind: the URL kind, e.g. %AS_URL_KIND_HOMEPAGE
 * @url: the full URL.
 *
 * Adds some URL data to the component.
 *
 * Since: 0.6.2
 **/
void
as_component_add_url (AsComponent *cpt,
					  AsUrlKind url_kind,
					  const gchar *url)
{
	AsComponentPrivate *priv = GET_PRIVATE (cpt);
	g_hash_table_insert (priv->urls,
			     g_strdup (as_url_kind_to_string (url_kind)),
			     g_strdup (url));
}

 /**
  * as_component_get_extends:
  * @cpt: an #AsComponent instance.
  *
  * Returns a string list of IDs of components which
  * are extended by this addon.
  *
  * Returns: (element-type utf8) (transfer none): an array
  *
  * Since: 0.7.0
**/
GPtrArray*
as_component_get_extends (AsComponent *cpt)
{
	AsComponentPrivate *priv = GET_PRIVATE (cpt);
	return priv->extends;
}

/**
 * as_component_add_extends:
 * @cpt: a #AsComponent instance.
 * @cpt_id: The id of a component which is extended by this component
 *
 * Add a reference to the extended component
 **/
void
as_component_add_extends (AsComponent* cpt, const gchar* cpt_id)
{
	AsComponentPrivate *priv = GET_PRIVATE (cpt);
	g_ptr_array_add (priv->extends, g_strdup (cpt_id));
}

/**
 * as_component_get_bundle_ids:
 * @cpt: a #AsComponent instance.
 *
 * Gets the bundle-ids set for the component.
 *
 * Returns: (transfer none): Bundle ids
 *
 * Since: 0.8.0
 **/
GHashTable*
as_component_get_bundle_ids (AsComponent *cpt)
{
	AsComponentPrivate *priv = GET_PRIVATE (cpt);
	return priv->bundles;
}

/**
 * as_component_get_bundle_id:
 * @cpt: a #AsComponent instance.
 * @bundle_kind: the bundle kind, e.g. %AS_BUNDLE_KIND_LIMBA.
 *
 * Gets a bundle identifier string.
 *
 * Returns: string, or %NULL if unset
 *
 * Since: 0.8.0
 **/
const gchar*
as_component_get_bundle_id (AsComponent *cpt, AsBundleKind bundle_kind)
{
	AsComponentPrivate *priv = GET_PRIVATE (cpt);
	return g_hash_table_lookup (priv->bundles,
				    as_bundle_kind_to_string (bundle_kind));
}

/**
 * as_component_add_bundle_id:
 * @cpt: a #AsComponent instance.
 * @bundle_kind: the URL kind, e.g. %AS_BUNDLE_KIND_LIMBA
 * @id: The bundle identification string
 *
 * Adds a bundle identifier to the component.
 *
 * Since: 0.8.0
 **/
void
as_component_add_bundle_id (AsComponent *cpt, AsBundleKind bundle_kind, const gchar *id)
{
	AsComponentPrivate *priv = GET_PRIVATE (cpt);
	g_hash_table_insert (priv->bundles,
			     g_strdup (as_bundle_kind_to_string (bundle_kind)),
			     g_strdup (id));
}

static void
_as_component_serialize_image (AsImage *img, xmlNode *subnode)
{
	xmlNode* n_image = NULL;
	gchar *size;
	g_return_if_fail (img != NULL);
	g_return_if_fail (subnode != NULL);

	n_image = xmlNewTextChild (subnode, NULL, (xmlChar*) "image", (xmlChar*) as_image_get_url (img));
	if (as_image_get_kind (img) == AS_IMAGE_KIND_THUMBNAIL)
		xmlNewProp (n_image, (xmlChar*) "type", (xmlChar*) "thumbnail");
	else
		xmlNewProp (n_image, (xmlChar*) "type", (xmlChar*) "source");

	size = g_strdup_printf("%i", as_image_get_width (img));
	xmlNewProp (n_image, (xmlChar*) "width", (xmlChar*) size);
	g_free (size);

	size = g_strdup_printf("%i", as_image_get_height (img));
	xmlNewProp (n_image, (xmlChar*) "height", (xmlChar*) size);
	g_free (size);

	xmlAddChild (subnode, n_image);
}

/**
 * as_component_xml_add_screenshot_subnodes:
 *
 * Add screenshot subnodes to a root node
 */
void
as_component_xml_add_screenshot_subnodes (AsComponent *cpt, xmlNode *root)
{
	GPtrArray* sslist;
	AsScreenshot *sshot;
	guint i;

	sslist = as_component_get_screenshots (cpt);
	for (i = 0; i < sslist->len; i++) {
		xmlNode *subnode;
		const gchar *str;
		GPtrArray *images;
		sshot = (AsScreenshot*) g_ptr_array_index (sslist, i);

		subnode = xmlNewTextChild (root, NULL, (xmlChar*) "screenshot", (xmlChar*) "");
		if (as_screenshot_get_kind (sshot) == AS_SCREENSHOT_KIND_DEFAULT)
			xmlNewProp (subnode, (xmlChar*) "type", (xmlChar*) "default");

		str = as_screenshot_get_caption (sshot);
		if (g_strcmp0 (str, "") != 0) {
			xmlNode* n_caption;
			n_caption = xmlNewTextChild (subnode, NULL, (xmlChar*) "caption", (xmlChar*) str);
			xmlAddChild (subnode, n_caption);
		}

		images = as_screenshot_get_images (sshot);
		g_ptr_array_foreach (images, (GFunc) _as_component_serialize_image, subnode);
	}
}

/**
 * as_component_dump_screenshot_data_xml:
 *
 * Internal function to create XML which gets stored in the AppStream database
 * for screenshots
 */
gchar*
as_component_dump_screenshot_data_xml (AsComponent *cpt)
{
	GPtrArray* sslist;
	xmlDoc *doc;
	xmlNode *root;
	gchar *xmlstr = NULL;

	sslist = as_component_get_screenshots (cpt);
	if (sslist->len == 0) {
		return g_strdup ("");
	}

	doc = xmlNewDoc ((xmlChar*) NULL);
	root = xmlNewNode (NULL, (xmlChar*) "screenshots");
	xmlDocSetRootElement (doc, root);

	as_component_xml_add_screenshot_subnodes (cpt, root);

	xmlDocDumpMemory (doc, (xmlChar**) (&xmlstr), NULL);
	xmlFreeDoc (doc);

	return xmlstr;
}

/**
 * as_component_load_screenshots_from_internal_xml:
 *
 * Internal function to load the screenshot list
 * using the database-internal XML data.
 */
void
as_component_load_screenshots_from_internal_xml (AsComponent *cpt, const gchar* xmldata)
{
	xmlDoc* doc = NULL;
	xmlNode* root = NULL;
	xmlNode *iter;
	AsComponentPrivate *priv = GET_PRIVATE (cpt);

	g_return_if_fail (xmldata != NULL);
	if (as_str_empty (xmldata)) {
		return;
	}

	doc = xmlParseDoc ((xmlChar*) xmldata);
	root = xmlDocGetRootElement (doc);

	if (root == NULL) {
		xmlFreeDoc (doc);
		return;
	}

	for (iter = root->children; iter != NULL; iter = iter->next) {
		if (g_strcmp0 ((gchar*) iter->name, "screenshot") == 0) {
			AsScreenshot* sshot;
			gchar *typestr;
			xmlNode *iter2;

			sshot = as_screenshot_new ();

			/* propagate locale */
			as_screenshot_set_active_locale (sshot, priv->active_locale);

			typestr = (gchar*) xmlGetProp (iter, (xmlChar*) "type");
			if (g_strcmp0 (typestr, "default") == 0)
				as_screenshot_set_kind (sshot, AS_SCREENSHOT_KIND_DEFAULT);
			else
				as_screenshot_set_kind (sshot, AS_SCREENSHOT_KIND_NORMAL);
			g_free (typestr);
			for (iter2 = iter->children; iter2 != NULL; iter2 = iter2->next) {
				const gchar *node_name;
				gchar *content;

				node_name = (const gchar*) iter2->name;
				content = (gchar*) xmlNodeGetContent (iter2);
				if (g_strcmp0 (node_name, "image") == 0) {
					AsImage *img;
					gchar *str;
					guint64 width;
					guint64 height;
					gchar *imgtype;
					if (content == NULL)
						continue;
					img = as_image_new ();

					str = (gchar*) xmlGetProp (iter2, (xmlChar*) "width");
					if (str == NULL) {
						g_object_unref (img);
						continue;
					}
					width = g_ascii_strtoll (str, NULL, 10);
					g_free (str);

					str = (gchar*) xmlGetProp (iter2, (xmlChar*) "height");
					if (str == NULL) {
						g_object_unref (img);
						continue;
					}
					height = g_ascii_strtoll (str, NULL, 10);
					g_free (str);

					as_image_set_width (img, width);
					as_image_set_height (img, height);

					/* discard invalid elements */
					if ((width == 0) || (height == 0)) {
						g_object_unref (img);
						continue;
					}
					as_image_set_url (img, content);

					imgtype = (gchar*) xmlGetProp (iter2, (xmlChar*) "type");
					if (g_strcmp0 (imgtype, "thumbnail") == 0) {
						as_image_set_kind (img, AS_IMAGE_KIND_THUMBNAIL);
					} else {
						as_image_set_kind (img, AS_IMAGE_KIND_SOURCE);
					}
					g_free (imgtype);

					as_screenshot_add_image (sshot, img);
				} else if (g_strcmp0 (node_name, "caption") == 0) {
					if (content != NULL)
						as_screenshot_set_caption (sshot, content, NULL);
				}
				g_free (content);
			}
			as_component_add_screenshot (cpt, sshot);
		}
	}
}

/**
 * as_component_xml_add_release_subnodes:
 *
 * Add release nodes to a root node
 */
void
as_component_xml_add_release_subnodes (AsComponent *cpt, xmlNode *root)
{
	GPtrArray* releases;
	AsRelease *release;
	guint i;

	releases = as_component_get_releases (cpt);
	for (i = 0; i < releases->len; i++) {
		xmlNode *subnode;
		const gchar *str;
		gchar *timestamp;
		release = (AsRelease*) g_ptr_array_index (releases, i);

		subnode = xmlNewTextChild (root, NULL, (xmlChar*) "release", (xmlChar*) "");
		xmlNewProp (subnode, (xmlChar*) "version",
					(xmlChar*) as_release_get_version (release));
		timestamp = g_strdup_printf ("%ld", as_release_get_timestamp (release));
		xmlNewProp (subnode, (xmlChar*) "timestamp",
					(xmlChar*) timestamp);
		g_free (timestamp);

		str = as_release_get_description (release);
		if (g_strcmp0 (str, "") != 0) {
			xmlNode* n_desc;
			n_desc = xmlNewTextChild (subnode, NULL, (xmlChar*) "description", (xmlChar*) str);
			xmlAddChild (subnode, n_desc);
		}
	}
}

/**
 * as_component_dump_releases_data_xml:
 *
 * Internal function to create XML which gets stored in the AppStream database
 * for releases
 */
gchar*
as_component_dump_releases_data_xml (AsComponent *cpt)
{
	GPtrArray* releases;
	xmlDoc *doc;
	xmlNode *root;
	gchar *xmlstr = NULL;

	releases = as_component_get_releases (cpt);
	if (releases->len == 0) {
		return g_strdup ("");
	}

	doc = xmlNewDoc ((xmlChar*) NULL);
	root = xmlNewNode (NULL, (xmlChar*) "releases");
	xmlDocSetRootElement (doc, root);

	as_component_xml_add_release_subnodes (cpt, root);

	xmlDocDumpMemory (doc, (xmlChar**) (&xmlstr), NULL);
	xmlFreeDoc (doc);

	return xmlstr;
}

/**
 * as_component_load_releases_from_internal_xml:
 *
 * Internal function to load the releases list
 * using the database-internal XML data.
 */
void
as_component_load_releases_from_internal_xml (AsComponent *cpt, const gchar* xmldata)
{
	xmlDoc* doc = NULL;
	xmlNode* root = NULL;
	xmlNode *iter;
	AsComponentPrivate *priv = GET_PRIVATE (cpt);

	g_return_if_fail (xmldata != NULL);

	if (as_str_empty (xmldata)) {
		return;
	}

	doc = xmlParseDoc ((xmlChar*) xmldata);
	root = xmlDocGetRootElement (doc);

	if (root == NULL) {
		xmlFreeDoc (doc);
		return;
	}

	for (iter = root->children; iter != NULL; iter = iter->next) {
		if (g_strcmp0 ((gchar*) iter->name, "release") == 0) {
			AsRelease *release;
			gchar *prop;
			guint64 timestamp;
			xmlNode *iter2;
			release = as_release_new ();

			/* propagate locale */
			as_release_set_active_locale (release, priv->active_locale);

			prop = (gchar*) xmlGetProp (iter, (xmlChar*) "version");
			as_release_set_version (release, prop);
			g_free (prop);

			prop = (gchar*) xmlGetProp (iter, (xmlChar*) "timestamp");
			timestamp = g_ascii_strtoll (prop, NULL, 10);
			as_release_set_timestamp (release, timestamp);
			g_free (prop);

			for (iter2 = iter->children; iter2 != NULL; iter2 = iter2->next) {
				if (iter->type != XML_ELEMENT_NODE)
					continue;

				if (g_strcmp0 ((gchar*) iter->name, "description") == 0) {
					gchar *content;
					content = (gchar*) xmlNodeGetContent (iter2);
					as_release_set_description (release, content, NULL);
					g_free (content);
					break;
				}
			}

			as_component_add_release (cpt, release);
			g_object_unref (release);
		}
	}
}

/**
 * as_component_provides_item:
 * @cpt: a valid #AsComponent
 * @kind: the kind of the provides-item
 * @value: the value of the provides-item
 *
 * Checks if this component provides an item of the specified type
 *
 * Returns: %TRUE if an item was found
 */
gboolean
as_component_provides_item (AsComponent *cpt, AsProvidesKind kind, const gchar *value)
{
	guint i;
	gboolean ret = FALSE;
	gchar *item;
	AsComponentPrivate *priv = GET_PRIVATE (cpt);

	item = as_provides_item_create (kind, value, "");
	for (i = 0; i < priv->provided_items->len; i++) {
		gchar *cval;
		cval = (gchar*) g_ptr_array_index (priv->provided_items, i);
		if (g_strcmp0 (item, cval) == 0) {
			ret = TRUE;
			break;
		}
	}

	g_free (item);
	return ret;
}

/**
 * as_component_get_kind:
 *
 * Returns the #AsComponentKind of this component.
 */
AsComponentKind
as_component_get_kind (AsComponent *cpt)
{
	AsComponentPrivate *priv = GET_PRIVATE (cpt);
	return priv->kind;
}

/**
 * as_component_set_kind:
 *
 * Sets the #AsComponentKind of this component.
 */
void
as_component_set_kind (AsComponent *cpt, AsComponentKind value)
{
	AsComponentPrivate *priv = GET_PRIVATE (cpt);

	priv->kind = value;
	g_object_notify ((GObject *) cpt, "kind");
}

/**
 * as_component_get_pkgnames:
 *
 * Get a list of package names which this component consists of.
 * This usually is just one package name.
 *
 * Returns: (transfer none): String array of package names
 */
gchar**
as_component_get_pkgnames (AsComponent *cpt)
{
	AsComponentPrivate *priv = GET_PRIVATE (cpt);
	return priv->pkgnames;
}

/**
 * as_component_set_pkgnames:
 * @value: (array zero-terminated=1):
 *
 * Set a list of package names this component consists of.
 * (This should usually be just one package name)
 */
void
as_component_set_pkgnames (AsComponent *cpt, gchar** value)
{
	AsComponentPrivate *priv = GET_PRIVATE (cpt);

	g_strfreev (priv->pkgnames);
	priv->pkgnames = g_strdupv (value);
	g_object_notify ((GObject *) cpt, "pkgnames");
}

/**
 * as_component_get_source_pkgname:
 */
const gchar*
as_component_get_source_pkgname (AsComponent *cpt)
{
	AsComponentPrivate *priv = GET_PRIVATE (cpt);
	return priv->source_pkgname;
}

/**
 * as_component_set_source_pkgname:
 */
void
as_component_set_source_pkgname (AsComponent *cpt, const gchar* spkgname)
{
	AsComponentPrivate *priv = GET_PRIVATE (cpt);

	g_free (priv->source_pkgname);
	priv->source_pkgname = g_strdup (spkgname);
}

/**
 * as_component_get_id:
 *
 * Set the unique identifier for this component.
 */
const gchar*
as_component_get_id (AsComponent *cpt)
{
	AsComponentPrivate *priv = GET_PRIVATE (cpt);
	return priv->id;
}

/**
 * as_component_set_id:
 *
 * Set the unique identifier for this component.
 */
void
as_component_set_id (AsComponent *cpt, const gchar* value)
{
	AsComponentPrivate *priv = GET_PRIVATE (cpt);

	g_free (priv->id);
	priv->id = g_strdup (value);
	g_object_notify ((GObject *) cpt, "id");
}

/**
 * as_component_get_origin:
 */
const gchar*
as_component_get_origin (AsComponent *cpt)
{
	AsComponentPrivate *priv = GET_PRIVATE (cpt);
	return priv->origin;
}

/**
 * as_component_set_origin:
 */
void
as_component_set_origin (AsComponent *cpt, const gchar* origin)
{
	AsComponentPrivate *priv = GET_PRIVATE (cpt);

	/* safety measure, so we never set this to NULL */
	if (origin == NULL)
		origin = "";
	g_free (priv->origin);
	priv->origin = g_strdup (origin);
}

/**
 * as_component_get_active_locale:
 *
 * Get the current active locale for this component, which
 * is used to get localized messages.
 */
gchar*
as_component_get_active_locale (AsComponent *cpt)
{
	AsComponentPrivate *priv = GET_PRIVATE (cpt);
	return priv->active_locale;
}

/**
 * as_component_set_active_locale:
 *
 * Set the current active locale for this component, which
 * is used to get localized messages.
 * If the #AsComponent was fetched from a localized database, usually only
 * one locale is available.
 */
void
as_component_set_active_locale (AsComponent *cpt, const gchar *locale)
{
	AsComponentPrivate *priv = GET_PRIVATE (cpt);

	g_free (priv->active_locale);
	priv->active_locale = g_strdup (locale);
}

/**
 * as_component_localized_get:
 *
 * Helper function to get a localized property using the current
 * active locale for this component.
 */
static gchar*
as_component_localized_get (AsComponent *cpt, GHashTable *lht)
{
	gchar *msg;
	AsComponentPrivate *priv = GET_PRIVATE (cpt);

	msg = g_hash_table_lookup (lht, priv->active_locale);
	if (msg == NULL) {
		/* fall back to untranslated / default */
		msg = g_hash_table_lookup (lht, "C");
	}

	return msg;
}

/**
 * as_component_localized_set:
 *
 * Helper function to set a localized property.
 */
static void
as_component_localized_set (AsComponent *cpt, GHashTable *lht, const gchar* value, const gchar *locale)
{
	AsComponentPrivate *priv = GET_PRIVATE (cpt);

	/* safety measure, so we can always convert this to a C++ string */
	if (value == NULL)
		value = "";

	/* if no locale was specified, we assume the default locale */
	/* CAVE: %NULL does NOT mean lang=C! */
	if (locale == NULL)
		locale = priv->active_locale;

	g_hash_table_insert (lht,
						 g_strdup (locale),
						 g_strdup (value));
}

/**
 * as_component_get_name:
 *
 * A human-readable name for this component.
 */
const gchar*
as_component_get_name (AsComponent *cpt)
{
	const gchar *name;
	AsComponentPrivate *priv = GET_PRIVATE (cpt);

	name = as_component_localized_get (cpt, priv->name);
	/* prevent issues when converting to a C++ string */
	if (name == NULL)
		return "";
	return name;
}

/**
 * as_component_set_name:
 * @cpt: A valid #AsComponent
 * @value: The name
 * @locale: The locale the used for this value, or %NULL to use the current active one.
 *
 * Set a human-readable name for this component.
 */
void
as_component_set_name (AsComponent *cpt, const gchar* value, const gchar *locale)
{
	AsComponentPrivate *priv = GET_PRIVATE (cpt);
<<<<<<< HEAD

	as_component_localized_set (cpt, priv->name, value, locale);
	g_object_notify ((GObject *) cpt, "name");
=======

	as_component_localized_set (cpt, priv->name, value, locale);
	g_object_notify ((GObject *) cpt, "name");
}

/**
 * as_component_get_name_table:
 *
 * Internal method.
 */
GHashTable*
as_component_get_name_table (AsComponent *cpt)
{
	AsComponentPrivate *priv = GET_PRIVATE (cpt);
	return priv->name;
>>>>>>> 3f199884
}

/**
 * as_component_get_summary:
 *
 * Get a short description of this component.
 */
const gchar*
as_component_get_summary (AsComponent *cpt)
{
	const gchar *summary;
	AsComponentPrivate *priv = GET_PRIVATE (cpt);

	summary = as_component_localized_get (cpt, priv->summary);
	/* prevent issues when converting to a C++ string */
	if (summary == NULL)
		return "";
	return summary;
}

/**
 * as_component_set_summary:
 * @cpt: A valid #AsComponent
 * @value: The summary
 * @locale: The locale the used for this value, or %NULL to use the current active one.
 *
 * Set a short description for this component.
 */
void
as_component_set_summary (AsComponent *cpt, const gchar* value, const gchar *locale)
{
	AsComponentPrivate *priv = GET_PRIVATE (cpt);

	as_component_localized_set (cpt, priv->summary, value, locale);
	g_object_notify ((GObject *) cpt, "summary");
}

/**
<<<<<<< HEAD
=======
 * as_component_get_summary_table:
 *
 * Internal method.
 */
GHashTable*
as_component_get_summary_table (AsComponent *cpt)
{
	AsComponentPrivate *priv = GET_PRIVATE (cpt);
	return priv->summary;
}

/**
>>>>>>> 3f199884
 * as_component_get_description:
 *
 * Get the localized long description of this component.
 */
const gchar*
as_component_get_description (AsComponent *cpt)
{
	const gchar *desc;
	AsComponentPrivate *priv = GET_PRIVATE (cpt);

	desc = as_component_localized_get (cpt, priv->description);
	/* prevent issues when converting to a C++ string */
	if (desc == NULL)
		return "";
	return desc;
}

/**
 * as_component_set_description:
 * @cpt: A valid #AsComponent
 * @value: The long description
 * @locale: The locale the used for this value, or %NULL to use the current active one.
 *
 * Set long description for this component.
 */
void
as_component_set_description (AsComponent *cpt, const gchar* value, const gchar *locale)
{
	AsComponentPrivate *priv = GET_PRIVATE (cpt);

	as_component_localized_set (cpt, priv->description, value, locale);
	g_object_notify ((GObject *) cpt, "description");
}

/**
 * as_component_get_description_table:
 *
 * Internal method.
 */
GHashTable*
as_component_get_description_table (AsComponent *cpt)
{
	AsComponentPrivate *priv = GET_PRIVATE (cpt);
	return priv->description;
}

/**
 * as_component_get_keywords:
 *
 * Returns: (transfer none): String array of keywords
 */
gchar**
as_component_get_keywords (AsComponent *cpt)
{
	gchar **strv;
	AsComponentPrivate *priv = GET_PRIVATE (cpt);

	strv = g_hash_table_lookup (priv->keywords, priv->active_locale);
	if (strv == NULL) {
		/* fall back to untranslated */
		strv = g_hash_table_lookup (priv->keywords, "C");
	}

	return strv;
}

/**
 * as_component_set_keywords:
 * @value: (array zero-terminated=1): String-array of keywords
 * @locale: Locale of the values, or %NULL to use current locale.
 *
 * Set keywords for this component.
 */
void
as_component_set_keywords (AsComponent *cpt, gchar **value, const gchar *locale)
{
	AsComponentPrivate *priv = GET_PRIVATE (cpt);

	/* if no locale was specified, we assume the default locale */
	if (locale == NULL)
		locale = priv->active_locale;

	g_hash_table_insert (priv->keywords,
						 g_strdup (locale),
						 g_strdupv (value));

	g_object_notify ((GObject *) cpt, "keywords");
}

/**
 * as_component_get_keywords_table:
 *
 * Internal method.
 */
GHashTable*
as_component_get_keywords_table (AsComponent *cpt)
{
	AsComponentPrivate *priv = GET_PRIVATE (cpt);
	return priv->keywords;
}

/**
 * as_component_get_icon:
 * @cpt: an #AsComponent instance
 *
 * Returns: The icon name for this component. This is usually
 * a stock icon name, e.g. "applications-science"
 */
const gchar*
as_component_get_icon (AsComponent *cpt)
{
	AsComponentPrivate *priv = GET_PRIVATE (cpt);
	return priv->icon;
}

/**
 * as_component_set_icon:
 * @cpt: an #AsComponent instance
 *
 * Set a stock icon name for this component,
 * e.g. "applications-science"
 */
void
as_component_set_icon (AsComponent *cpt, const gchar* value)
{
	AsComponentPrivate *priv = GET_PRIVATE (cpt);

	/* safety measure, so we can always convert this to a C++ string */
	if (value == NULL)
		value = "";

	g_free (priv->icon);
	priv->icon = g_strdup (value);
	g_object_notify ((GObject *) cpt, "icon");
}

/**
 * as_component_add_icon_url:
 * @cpt: an #AsComponent instance
 * @width: An icon width
 * @height: An icon height
 * @value: The full icon url
 *
 * Set an icon url for this component, which can be a remote
 * or local location.
 *
 * Since: 0.7.4
 */
void
as_component_add_icon_url (AsComponent *cpt, int width, int height, const gchar* value)
{
	gchar *size;
	AsComponentPrivate *priv = GET_PRIVATE (cpt);

	/* safety measure, to protect against invalid path values */
	if (value == NULL)
		value = "";

	size = g_strdup_printf ("%ix%i", width, height);
	g_hash_table_insert (priv->icon_urls, size, g_strdup (value));
}

/**
 * as_component_get_icon_url:
 * @cpt: an #AsComponent instance
 * @width: An icon width
 * @height: An icon height
 *
 * Returns the full url for an icon with the given width and height.
 * In case no icon matching the size is found, %NULL is returned.
 * The returned path will either be a http link or an absolute, local
 * path to the image file of the icon.
 *
 * Since: 0.7.4
 */
const gchar*
as_component_get_icon_url (AsComponent *cpt, int width, int height)
{
	gchar *size;
	gchar *icon_url;
	AsComponentPrivate *priv = GET_PRIVATE (cpt);

	size = g_strdup_printf ("%ix%i", width, height);
	icon_url = g_hash_table_lookup (priv->icon_urls, size);
	g_free (size);

	return icon_url;
}

/**
 * as_component_get_icon_urls:
 * @cpt: a #AsComponent instance.
 *
 * Gets the icon-urls has table for the component.
 *
 * Returns: (transfer none): A hash map of icon urls and sizes
 *
 * Since: 0.7.4
 **/
GHashTable*
as_component_get_icon_urls (AsComponent *cpt)
{
	AsComponentPrivate *priv = GET_PRIVATE (cpt);
	return priv->icon_urls;
}

/**
 * as_component_get_categories:
 *
 * Returns: (transfer none): String array of categories
 */
gchar**
as_component_get_categories (AsComponent *cpt)
{
	AsComponentPrivate *priv = GET_PRIVATE (cpt);
	return priv->categories;
}

/**
 * as_component_set_categories:
 * @value: (array zero-terminated=1):
 */
void
as_component_set_categories (AsComponent *cpt, gchar** value)
{
	AsComponentPrivate *priv = GET_PRIVATE (cpt);

	g_strfreev (priv->categories);
	priv->categories = g_strdupv (value);
	g_object_notify ((GObject *) cpt, "categories");
}

/**
 * as_component_set_categories_from_str:
 * @cpt: a valid #AsComponent instance
 * @categories_str: Semicolon-separated list of category-names
 *
 * Set the categories list from a string
 */
void
as_component_set_categories_from_str (AsComponent *cpt, const gchar* categories_str)
{
	gchar** cats = NULL;

	g_return_if_fail (categories_str != NULL);

	cats = g_strsplit (categories_str, ";", 0);
	as_component_set_categories (cpt, cats);
	g_strfreev (cats);
}

/**
 * as_component_has_category:
 * @cpt: an #AsComponent object
 *
 * Check if component is in the specified category.
 **/
gboolean
as_component_has_category (AsComponent *cpt, const gchar* category)
{
	gchar **categories;
	guint i;
	AsComponentPrivate *priv = GET_PRIVATE (cpt);

	categories = priv->categories;
	for (i = 0; categories[i] != NULL; i++) {
		if (g_strcmp0 (categories[i], category) == 0)
			return TRUE;
	}

	return FALSE;
}

/**
 * as_component_get_project_license:
 *
 * Get the license of the project this component belongs to.
 */
const gchar*
as_component_get_project_license (AsComponent *cpt)
{
	AsComponentPrivate *priv = GET_PRIVATE (cpt);
	return priv->project_license;
}

/**
 * as_component_set_project_license:
 *
 * Set the project license.
 */
void
as_component_set_project_license (AsComponent *cpt, const gchar* value)
{
	AsComponentPrivate *priv = GET_PRIVATE (cpt);

	g_free (priv->project_license);
	priv->project_license = g_strdup (value);
	g_object_notify ((GObject *) cpt, "project-license");
}

/**
 * as_component_get_project_group:
 *
 * Get the component's project group.
 */
const gchar*
as_component_get_project_group (AsComponent *cpt)
{
	AsComponentPrivate *priv = GET_PRIVATE (cpt);
	return priv->project_group;
}

/**
 * as_component_set_project_group:
 *
 * Set the component's project group.
 */
void
as_component_set_project_group (AsComponent *cpt, const gchar *value)
{
	AsComponentPrivate *priv = GET_PRIVATE (cpt);

	g_free (priv->project_group);
	priv->project_group = g_strdup (value);
}

/**
 * as_component_get_developer_name:
 *
 * Get the component's developer or development team name.
 */
const gchar*
as_component_get_developer_name (AsComponent *cpt)
{
	AsComponentPrivate *priv = GET_PRIVATE (cpt);
	return as_component_localized_get (cpt, priv->developer_name);
}

/**
 * as_component_set_developer_name:
 *
 * Set the the component's developer or development team name.
 */
void
as_component_set_developer_name (AsComponent *cpt, const gchar *value, const gchar *locale)
{
	AsComponentPrivate *priv = GET_PRIVATE (cpt);
	as_component_localized_set (cpt, priv->developer_name, value, locale);
<<<<<<< HEAD
=======
}

/**
 * as_component_get_developer_name_table:
 *
 * Internal method.
 */
GHashTable*
as_component_get_developer_name_table (AsComponent *cpt)
{
	AsComponentPrivate *priv = GET_PRIVATE (cpt);
	return priv->developer_name;
>>>>>>> 3f199884
}

/**
 * as_component_get_screenshots:
 *
 * Get a list of associated screenshots.
 *
 * Returns: (element-type AsScreenshot) (transfer none): an array of #AsScreenshot instances
 */
GPtrArray*
as_component_get_screenshots (AsComponent *cpt)
{
	AsComponentPrivate *priv = GET_PRIVATE (cpt);

	return priv->screenshots;
}

/**
 * as_component_get_compulsory_for_desktops:
 *
 * Return value: (transfer none): A list of desktops where this component is compulsory
 **/
gchar **
as_component_get_compulsory_for_desktops (AsComponent *cpt)
{
	AsComponentPrivate *priv = GET_PRIVATE (cpt);

	return priv->compulsory_for_desktops;
}

/**
 * as_component_set_compulsory_for_desktops:
 *
 * Set a list of desktops where this component is compulsory.
 **/
void
as_component_set_compulsory_for_desktops (AsComponent *cpt, gchar** value)
{
	AsComponentPrivate *priv = GET_PRIVATE (cpt);

	g_strfreev (priv->compulsory_for_desktops);
	priv->compulsory_for_desktops = g_strdupv (value);
}

/**
 * as_component_is_compulsory_for_desktop:
 * @cpt: an #AsComponent object
 * @desktop: the desktop-id to test for
 *
 * Check if this component is compulsory for the given desktop.
 *
 * Returns: %TRUE if compulsory, %FALSE otherwise.
 **/
gboolean
as_component_is_compulsory_for_desktop (AsComponent *cpt, const gchar* desktop)
{
	gchar **compulsory_for_desktops;
	guint i;
	AsComponentPrivate *priv = GET_PRIVATE (cpt);

	compulsory_for_desktops = priv->compulsory_for_desktops;
	for (i = 0; compulsory_for_desktops[i] != NULL; i++) {
		if (g_strcmp0 (compulsory_for_desktops[i], desktop) == 0)
			return TRUE;
	}

	return FALSE;
}

/**
 * as_component_get_provided_items:
 *
 * Get an array of the provides-items this component is
 * associated with.
 *
 * Return value: (element-type utf8) (transfer none): A list of desktops where this component is compulsory
 **/
GPtrArray*
as_component_get_provided_items (AsComponent *cpt)
{
	AsComponentPrivate *priv = GET_PRIVATE (cpt);

	return priv->provided_items;
}

/**
 * as_component_add_provided_item:
 * @cpt: a #AsComponent instance.
 * @kind: the kind of the provided item (e.g. %AS_PROVIDES_KIND_MIMETYPE)
 * @data: (allow-none) (default NULL): additional data associated with this item, or %NULL.
 *
 * Adds a provided item to the component.
 *
 * Since: 0.6.2
 **/
void
as_component_add_provided_item (AsComponent *cpt, AsProvidesKind kind, const gchar *value, const gchar *data)
{
	AsComponentPrivate *priv = GET_PRIVATE (cpt);
	/* we just skip empty items */
	if (as_str_empty (value))
		return;
	g_ptr_array_add (priv->provided_items,
			     as_provides_item_create (kind, value, data));
}

/**
 * as_component_get_releases:
 *
 * Get an array of the #AsRelease items this component
 * provides.
 *
 * Return value: (element-type AsRelease) (transfer none): A list of releases
 **/
GPtrArray*
as_component_get_releases (AsComponent *cpt)
{
	AsComponentPrivate *priv = GET_PRIVATE (cpt);

	return priv->releases;
}

/**
 * as_component_get_priority:
 *
 * Returns the priority of this component.
 * This method is used internally.
 *
 * Since: 0.6.1
 */
int
as_component_get_priority (AsComponent *cpt)
{
	AsComponentPrivate *priv = GET_PRIVATE (cpt);
	return priv->priority;
}

/**
 * as_component_set_priority:
 *
 * Sets the priority of this component.
 * This method is used internally.
 *
 * Since: 0.6.1
 */
void
as_component_set_priority (AsComponent *cpt, int priority)
{
	AsComponentPrivate *priv = GET_PRIVATE (cpt);
	priv->priority = priority;
}

/**
 * as_component_add_language:
 * @cpt: an #AsComponent instance.
 * @locale: the locale, or %NULL. e.g. "en_GB"
 * @percentage: the percentage completion of the translation, 0 for locales with unknown amount of translation
 *
 * Adds a language to the component.
 *
 * Since: 0.7.0
 **/
void
as_component_add_language (AsComponent *cpt, const gchar *locale, gint percentage)
{
	AsComponentPrivate *priv = GET_PRIVATE (cpt);

	if (locale == NULL)
		locale = "C";
	g_hash_table_insert (priv->languages,
						 g_strdup (locale),
						 GINT_TO_POINTER (percentage));
}

/**
 * as_component_get_language:
 * @cpt: an #AsComponent instance.
 * @locale: the locale, or %NULL. e.g. "en_GB"
 *
 * Gets the translation coverage in percent for a specific locale
 *
 * Returns: a percentage value, -1 if locale was not found
 *
 * Since: 0.7.0
 **/
gint
as_component_get_language (AsComponent *cpt, const gchar *locale)
{
	gboolean ret;
	gpointer value = NULL;
	AsComponentPrivate *priv = GET_PRIVATE (cpt);

	if (locale == NULL)
		locale = "C";
	ret = g_hash_table_lookup_extended (priv->languages,
					    locale, NULL, &value);
	if (!ret)
		return -1;
	return GPOINTER_TO_INT (value);
}

/**
 * as_component_get_languages:
 * @cpt: an #AsComponent instance.
 *
 * Get a list of all languages.
 *
 * Returns: (transfer container) (element-type utf8): list of locales
 *
 * Since: 0.7.0
 **/
GList*
as_component_get_languages (AsComponent *cpt)
{
	AsComponentPrivate *priv = GET_PRIVATE (cpt);
	return g_hash_table_get_keys (priv->languages);
}

/**
 * as_component_get_languages_map:
 * @cpt: an #AsComponent instance.
 *
 * Get a HashMap mapping languages to their completion percentage
 *
 * Returns: (transfer none): locales map
 *
 * Since: 0.7.0
 **/
GHashTable*
as_component_get_languages_map (AsComponent *cpt)
{
	AsComponentPrivate *priv = GET_PRIVATE (cpt);
	return priv->languages;
}

/**
 * as_component_refine_icon:
 *
 * We use this method to ensure the "icon" and "icon_url" properties of
 * a component are properly set, by finding the icons in default directories.
 */
void
as_component_refine_icon (AsComponent *cpt, gchar **icon_paths)
{
	const gchar *exensions[] = { "png",
				     "svg",
				     "svgz",
				     "gif",
				     "ico",
				     "xcf",
				     NULL };
	const gchar *sizes[] = { "", "64x64", "128x128", NULL };
	gchar *tmp_icon_path = NULL;
	gchar *icon_url = NULL;
	guint i, j, k;
	AsComponentPrivate *priv = GET_PRIVATE (cpt);

	/* See if we have an icon without known size.
	 * These icons have a zero-dimensional width and height (therefore the "0x0" key)
	 */
	icon_url = g_strdup (g_hash_table_lookup (priv->icon_urls, "0x0"));
	if (icon_url == NULL) {
		/* okay, see if we have a stock icon */
		icon_url = g_strdup (as_component_get_icon (cpt));
		if ((icon_url == NULL) || (g_strcmp0 (icon_url, "") == 0)) {
			/* nothing to do... */
			return;
		}
	}
	g_hash_table_remove (priv->icon_urls, "0x0");

	if (g_str_has_prefix (icon_url, "/") ||
		g_str_has_prefix (icon_url, "http://")) {
		/* looks like this component already has a full icon path,
		 * or is a weblink. We assume 64x64 in that case
		 */
		as_component_add_icon_url (cpt, 64, 64, icon_url);
		goto out;
	}
	tmp_icon_path = NULL;

	/* search local icon path */
	for (i = 0; icon_paths[i] != NULL; i++) {
		for (j = 0; sizes[j] != NULL; j++) {
			/* sometimes, the file already has an extension */
			tmp_icon_path = g_strdup_printf ("%s/%s/%s/%s",
							icon_paths[i],
							priv->origin,
							sizes[j],
							icon_url);
			if (g_file_test (tmp_icon_path, G_FILE_TEST_EXISTS)) {
				/* we have an icon! */
				if (g_strcmp0 (sizes[j], "") == 0) {
					/* old icon directory, so assume 64x64 */
					as_component_add_icon_url (cpt, 64, 64, g_strdup (tmp_icon_path));
				} else {
					g_hash_table_insert (priv->icon_urls, g_strdup (sizes[j]), g_strdup (tmp_icon_path));
				}
				g_free (tmp_icon_path);
				continue;
			}
			g_free (tmp_icon_path);

			/* file not found, try extensions (we will not do this forever, better fix AppStream data!) */
			for (k = 0; exensions[k] != NULL; k++) {
				tmp_icon_path = g_strdup_printf ("%s/%s/%s/%s.%s",
							icon_paths[i],
							priv->origin,
							sizes[j],
							icon_url,
							exensions[k]);
				if (g_file_test (tmp_icon_path, G_FILE_TEST_EXISTS)) {
					/* we have an icon! */
					if (g_strcmp0 (sizes[j], "") == 0) {
						/* old icon directory, so assume 64x64 */
						as_component_add_icon_url (cpt, 64, 64, g_strdup (tmp_icon_path));
					} else {
						g_hash_table_insert (priv->icon_urls, g_strdup (sizes[j]), g_strdup (tmp_icon_path));
					}
				}
				g_free (tmp_icon_path);
				tmp_icon_path = NULL;
			}
		}
	}

out:
	if (icon_url != NULL)
		g_free (icon_url);
	if (tmp_icon_path != NULL) {
		g_free (tmp_icon_path);
	}
}

/**
 * as_component_complete:
 * @scr_base_url: Base url for screenshot-service, obtain via #AsDistroDetails
 * @icon_paths: Zero-terminated string array of possible (cached) icon locations
 *
 * Private function to complete a AsComponent with
 * additional data found on the system.
 *
 * INTERNAL
 */
void
as_component_complete (AsComponent *cpt, gchar *scr_base_url, gchar **icon_paths)
{
	AsComponentPrivate *priv = GET_PRIVATE (cpt);

	/* we want screenshot data from 3rd-party screenshot servers, if the component doesn't have screenshots defined already */
	if ((priv->screenshots->len == 0) && (priv->pkgnames != NULL)) {
		gchar *url;
		AsImage *img;
		AsScreenshot *sshot;

		url = g_build_filename (scr_base_url, "screenshot", priv->pkgnames[0], NULL);

		/* screenshots.debian.net-like services dont specify a size, so we choose the default sizes
		 * (800x600 for source-type images, 160x120 for thumbnails)
		 */

		/* add main image */
		img = as_image_new ();
		as_image_set_url (img, url);
		as_image_set_width (img, 800);
		as_image_set_height (img, 600);
		as_image_set_kind (img, AS_IMAGE_KIND_SOURCE);

		sshot = as_screenshot_new ();

		/* propagate locale */
		as_screenshot_set_active_locale (sshot, priv->active_locale);

		as_screenshot_add_image (sshot, img);
		as_screenshot_set_kind (sshot, AS_SCREENSHOT_KIND_DEFAULT);

		g_object_unref (img);
		g_free (url);

		/* add thumbnail */
		url = g_build_filename (scr_base_url, "thumbnail", priv->pkgnames[0], NULL);
		img = as_image_new ();
		as_image_set_url (img, url);
		as_image_set_width (img, 160);
		as_image_set_height (img, 120);
		as_image_set_kind (img, AS_IMAGE_KIND_THUMBNAIL);
		as_screenshot_add_image (sshot, img);

		/* add screenshot to component */
		as_component_add_screenshot (cpt, sshot);

		g_object_unref (img);
		g_object_unref (sshot);
		g_free (url);
	}

	/* improve icon paths */
	as_component_refine_icon (cpt, icon_paths);
}

/**
 * as_component_get_property:
 */
static void
as_component_get_property (GObject * object, guint property_id, GValue * value, GParamSpec * pspec)
{
	AsComponent *cpt;
	cpt = G_TYPE_CHECK_INSTANCE_CAST (object, AS_TYPE_COMPONENT, AsComponent);
	switch (property_id) {
		case AS_COMPONENT_KIND:
			g_value_set_enum (value, as_component_get_kind (cpt));
			break;
		case AS_COMPONENT_PKGNAMES:
			g_value_set_boxed (value, as_component_get_pkgnames (cpt));
			break;
		case AS_COMPONENT_ID:
			g_value_set_string (value, as_component_get_id (cpt));
			break;
		case AS_COMPONENT_NAME:
			g_value_set_string (value, as_component_get_name (cpt));
			break;
		case AS_COMPONENT_SUMMARY:
			g_value_set_string (value, as_component_get_summary (cpt));
			break;
		case AS_COMPONENT_DESCRIPTION:
			g_value_set_string (value, as_component_get_description (cpt));
			break;
		case AS_COMPONENT_KEYWORDS:
			g_value_set_boxed (value, as_component_get_keywords (cpt));
			break;
		case AS_COMPONENT_ICON:
			g_value_set_string (value, as_component_get_icon (cpt));
			break;
		case AS_COMPONENT_ICON_URLS:
			g_value_set_boxed (value, as_component_get_icon_urls (cpt));
			break;
		case AS_COMPONENT_URLS:
			g_value_set_boxed (value, as_component_get_urls (cpt));
			break;
		case AS_COMPONENT_CATEGORIES:
			g_value_set_boxed (value, as_component_get_categories (cpt));
			break;
		case AS_COMPONENT_PROJECT_LICENSE:
			g_value_set_string (value, as_component_get_project_license (cpt));
			break;
		case AS_COMPONENT_PROJECT_GROUP:
			g_value_set_string (value, as_component_get_project_group (cpt));
			break;
		case AS_COMPONENT_DEVELOPER_NAME:
			g_value_set_string (value, as_component_get_developer_name (cpt));
			break;
		case AS_COMPONENT_SCREENSHOTS:
			g_value_set_boxed (value, as_component_get_screenshots (cpt));
			break;
		default:
			G_OBJECT_WARN_INVALID_PROPERTY_ID (object, property_id, pspec);
			break;
	}
}

/**
 * as_component_set_property:
 */
static void
as_component_set_property (GObject * object, guint property_id, const GValue * value, GParamSpec * pspec)
{
	AsComponent *cpt;
	cpt = G_TYPE_CHECK_INSTANCE_CAST (object, AS_TYPE_COMPONENT, AsComponent);

	switch (property_id) {
		case AS_COMPONENT_KIND:
			as_component_set_kind (cpt, g_value_get_enum (value));
			break;
		case AS_COMPONENT_PKGNAMES:
			as_component_set_pkgnames (cpt, g_value_get_boxed (value));
			break;
		case AS_COMPONENT_ID:
			as_component_set_id (cpt, g_value_get_string (value));
			break;
		case AS_COMPONENT_NAME:
			as_component_set_name (cpt, g_value_get_string (value), NULL);
			break;
		case AS_COMPONENT_SUMMARY:
			as_component_set_summary (cpt, g_value_get_string (value), NULL);
			break;
		case AS_COMPONENT_DESCRIPTION:
			as_component_set_description (cpt, g_value_get_string (value), NULL);
			break;
		case AS_COMPONENT_KEYWORDS:
			as_component_set_keywords (cpt, g_value_get_boxed (value), NULL);
			break;
		case AS_COMPONENT_ICON:
			as_component_set_icon (cpt, g_value_get_string (value));
			break;
		case AS_COMPONENT_CATEGORIES:
			as_component_set_categories (cpt, g_value_get_boxed (value));
			break;
		case AS_COMPONENT_PROJECT_LICENSE:
			as_component_set_project_license (cpt, g_value_get_string (value));
			break;
		case AS_COMPONENT_PROJECT_GROUP:
			as_component_set_project_group (cpt, g_value_get_string (value));
			break;
		case AS_COMPONENT_DEVELOPER_NAME:
			as_component_set_developer_name (cpt, g_value_get_string (value), NULL);
			break;
		default:
			G_OBJECT_WARN_INVALID_PROPERTY_ID (object, property_id, pspec);
			break;
	}
}

/**
 * as_component_class_init:
 */
static void
as_component_class_init (AsComponentClass * klass)
{
	GObjectClass *object_class = G_OBJECT_CLASS (klass);
	object_class->finalize = as_component_finalize;
	object_class->get_property = as_component_get_property;
	object_class->set_property = as_component_set_property;

	g_object_class_install_property (object_class,
								AS_COMPONENT_KIND,
								g_param_spec_enum ("kind", "kind", "kind", AS_TYPE_COMPONENT_KIND, 0, G_PARAM_STATIC_NAME | G_PARAM_STATIC_NICK | G_PARAM_STATIC_BLURB | G_PARAM_READABLE | G_PARAM_WRITABLE));
	g_object_class_install_property (object_class,
								AS_COMPONENT_PKGNAMES,
								g_param_spec_boxed ("pkgnames", "pkgnames", "pkgnames", G_TYPE_STRV, G_PARAM_STATIC_NAME | G_PARAM_STATIC_NICK | G_PARAM_STATIC_BLURB | G_PARAM_READABLE | G_PARAM_WRITABLE));
	g_object_class_install_property (object_class,
								AS_COMPONENT_ID,
								g_param_spec_string ("id", "id", "id", NULL, G_PARAM_STATIC_NAME | G_PARAM_STATIC_NICK | G_PARAM_STATIC_BLURB | G_PARAM_READABLE | G_PARAM_WRITABLE));
	g_object_class_install_property (object_class,
								AS_COMPONENT_NAME,
								g_param_spec_string ("name", "name", "name", NULL, G_PARAM_STATIC_NAME | G_PARAM_STATIC_NICK | G_PARAM_STATIC_BLURB | G_PARAM_READABLE | G_PARAM_WRITABLE));
	g_object_class_install_property (object_class,
								AS_COMPONENT_SUMMARY,
								g_param_spec_string ("summary", "summary", "summary", NULL, G_PARAM_STATIC_NAME | G_PARAM_STATIC_NICK | G_PARAM_STATIC_BLURB | G_PARAM_READABLE | G_PARAM_WRITABLE));
	g_object_class_install_property (object_class,
								AS_COMPONENT_DESCRIPTION,
								g_param_spec_string ("description", "description", "description", NULL, G_PARAM_STATIC_NAME | G_PARAM_STATIC_NICK | G_PARAM_STATIC_BLURB | G_PARAM_READABLE | G_PARAM_WRITABLE));
	g_object_class_install_property (object_class,
								AS_COMPONENT_KEYWORDS,
								g_param_spec_boxed ("keywords", "keywords", "keywords", G_TYPE_STRV, G_PARAM_STATIC_NAME | G_PARAM_STATIC_NICK | G_PARAM_STATIC_BLURB | G_PARAM_READABLE | G_PARAM_WRITABLE));
	g_object_class_install_property (object_class,
								AS_COMPONENT_ICON,
								g_param_spec_string ("icon", "icon", "icon", NULL, G_PARAM_STATIC_NAME | G_PARAM_STATIC_NICK | G_PARAM_STATIC_BLURB | G_PARAM_READABLE | G_PARAM_WRITABLE));
	g_object_class_install_property (object_class,
								AS_COMPONENT_ICON_URLS,
								g_param_spec_boxed ("icon-urls", "icon-urls", "icon-urls", G_TYPE_HASH_TABLE, G_PARAM_STATIC_NAME | G_PARAM_STATIC_NICK | G_PARAM_STATIC_BLURB | G_PARAM_READABLE));
	g_object_class_install_property (object_class,
								AS_COMPONENT_URLS,
								g_param_spec_boxed ("urls", "urls", "urls", G_TYPE_HASH_TABLE, G_PARAM_STATIC_NAME | G_PARAM_STATIC_NICK | G_PARAM_STATIC_BLURB | G_PARAM_READABLE));
	g_object_class_install_property (object_class,
								AS_COMPONENT_CATEGORIES,
								g_param_spec_boxed ("categories", "categories", "categories", G_TYPE_STRV, G_PARAM_STATIC_NAME | G_PARAM_STATIC_NICK | G_PARAM_STATIC_BLURB | G_PARAM_READABLE | G_PARAM_WRITABLE));
	g_object_class_install_property (object_class,
								AS_COMPONENT_PROJECT_LICENSE,
								g_param_spec_string ("project-license", "project-license", "project-license", NULL, G_PARAM_STATIC_NAME | G_PARAM_STATIC_NICK | G_PARAM_STATIC_BLURB | G_PARAM_READABLE | G_PARAM_WRITABLE));
	g_object_class_install_property (object_class,
								AS_COMPONENT_PROJECT_GROUP,
								g_param_spec_string ("project-group", "project-group", "project-group", NULL, G_PARAM_STATIC_NAME | G_PARAM_STATIC_NICK | G_PARAM_STATIC_BLURB | G_PARAM_READABLE | G_PARAM_WRITABLE));
	g_object_class_install_property (object_class,
								AS_COMPONENT_DEVELOPER_NAME,
								g_param_spec_string ("developer-name", "developer-name", "developer-name", NULL, G_PARAM_STATIC_NAME | G_PARAM_STATIC_NICK | G_PARAM_STATIC_BLURB | G_PARAM_READABLE | G_PARAM_WRITABLE));
	g_object_class_install_property (object_class,
								AS_COMPONENT_SCREENSHOTS,
								g_param_spec_boxed ("screenshots", "screenshots", "screenshots", G_TYPE_PTR_ARRAY, G_PARAM_STATIC_NAME | G_PARAM_STATIC_NICK | G_PARAM_STATIC_BLURB | G_PARAM_READABLE));
}

/**
 * as_component_new:
 *
 * Creates a new #AsComponent.
 *
 * Returns: (transfer full): a new #AsComponent
 **/
AsComponent*
as_component_new (void)
{
	AsComponent *cpt;
	cpt = g_object_new (AS_TYPE_COMPONENT, NULL);
	return AS_COMPONENT (cpt);
}<|MERGE_RESOLUTION|>--- conflicted
+++ resolved
@@ -56,10 +56,7 @@
 	gchar			*id;
 	gchar			*origin;
 	gchar			**pkgnames;
-<<<<<<< HEAD
-=======
 	gchar			*source_pkgname;
->>>>>>> 3f199884
 
 	GHashTable		*name; /* localized entry */
 	GHashTable		*summary; /* localized entry */
@@ -81,10 +78,7 @@
 	GHashTable		*icon_urls; /* of key:utf8 */
 	GPtrArray		*extends; /* of utf8:string */
 	GHashTable		*languages; /* of key:utf8 */
-<<<<<<< HEAD
-=======
 	GHashTable		*bundles; /* of key:utf8 */
->>>>>>> 3f199884
 
 	gint			priority; /* used internally */
 };
@@ -200,12 +194,6 @@
 
 	as_component_set_id (cpt, "");
 	as_component_set_origin (cpt, "");
-<<<<<<< HEAD
-	as_component_set_icon (cpt, "");
-	as_component_set_project_license (cpt, "");
-	as_component_set_project_group (cpt, "");
-=======
->>>>>>> 3f199884
 	priv->categories = NULL;
 	priv->active_locale = g_strdup ("C");
 
@@ -223,10 +211,7 @@
 	priv->icon_urls = g_hash_table_new_full (g_str_hash, g_str_equal, g_free, g_free);
 	priv->urls = g_hash_table_new_full (g_str_hash, g_str_equal, g_free, g_free);
 	priv->languages = g_hash_table_new_full (g_str_hash, g_str_equal, g_free, NULL);
-<<<<<<< HEAD
-=======
 	priv->bundles = g_hash_table_new_full (g_str_hash, g_str_equal, g_free, g_free);
->>>>>>> 3f199884
 
 	as_component_set_priority (cpt, 0);
 }
@@ -263,10 +248,7 @@
 	g_hash_table_unref (priv->urls);
 	g_hash_table_unref (priv->icon_urls);
 	g_hash_table_unref (priv->languages);
-<<<<<<< HEAD
-=======
 	g_hash_table_unref (priv->bundles);
->>>>>>> 3f199884
 
 	G_OBJECT_CLASS (as_component_parent_class)->finalize (object);
 }
@@ -284,10 +266,7 @@
 {
 	gboolean ret = FALSE;
 	const gchar *cname;
-<<<<<<< HEAD
-=======
 	gboolean has_candidate;
->>>>>>> 3f199884
 	AsComponentKind ctype;
 	AsComponentPrivate *priv = GET_PRIVATE (cpt);
 
@@ -296,14 +275,9 @@
 		return FALSE;
 	cname = as_component_get_name (cpt);
 
-<<<<<<< HEAD
-	if ((priv->pkgnames != NULL) &&
-		(priv->pkgnames[0] != NULL) &&
-=======
 	has_candidate = (((priv->pkgnames != NULL) && (priv->pkgnames[0] != NULL)) || (g_hash_table_size (priv->bundles) > 0));
 
 	if ((has_candidate) &&
->>>>>>> 3f199884
 		(g_strcmp0 (priv->id, "") != 0) &&
 		(cname != NULL) &&
 		(g_strcmp0 (cname, "") != 0)) {
@@ -1137,14 +1111,9 @@
 as_component_set_name (AsComponent *cpt, const gchar* value, const gchar *locale)
 {
 	AsComponentPrivate *priv = GET_PRIVATE (cpt);
-<<<<<<< HEAD
 
 	as_component_localized_set (cpt, priv->name, value, locale);
 	g_object_notify ((GObject *) cpt, "name");
-=======
-
-	as_component_localized_set (cpt, priv->name, value, locale);
-	g_object_notify ((GObject *) cpt, "name");
 }
 
 /**
@@ -1157,7 +1126,6 @@
 {
 	AsComponentPrivate *priv = GET_PRIVATE (cpt);
 	return priv->name;
->>>>>>> 3f199884
 }
 
 /**
@@ -1196,8 +1164,6 @@
 }
 
 /**
-<<<<<<< HEAD
-=======
  * as_component_get_summary_table:
  *
  * Internal method.
@@ -1210,7 +1176,6 @@
 }
 
 /**
->>>>>>> 3f199884
  * as_component_get_description:
  *
  * Get the localized long description of this component.
@@ -1559,8 +1524,6 @@
 {
 	AsComponentPrivate *priv = GET_PRIVATE (cpt);
 	as_component_localized_set (cpt, priv->developer_name, value, locale);
-<<<<<<< HEAD
-=======
 }
 
 /**
@@ -1573,7 +1536,6 @@
 {
 	AsComponentPrivate *priv = GET_PRIVATE (cpt);
 	return priv->developer_name;
->>>>>>> 3f199884
 }
 
 /**
