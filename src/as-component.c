/* -*- Mode: C; tab-width: 4; indent-tabs-mode: t; c-basic-offset: 4 -*-
 *
 * Copyright (C) 2012-2014 Matthias Klumpp <matthias@tenstral.net>
 *
 * Licensed under the GNU Lesser General Public License Version 2.1
 *
 * This library is free software: you can redistribute it and/or modify
 * it under the terms of the GNU Lesser General Public License as published by
 * the Free Software Foundation, either version 2.1 of the license, or
 * (at your option) any later version.
 *
 * This library is distributed in the hope that it will be useful,
 * but WITHOUT ANY WARRANTY; without even the implied warranty of
 * MERCHANTABILITY or FITNESS FOR A PARTICULAR PURPOSE.  See the
 * GNU Lesser General Public License for more details.
 *
 * You should have received a copy of the GNU Lesser General Public License
 * along with this library.  If not, see <http://www.gnu.org/licenses/>.
 */

#include "as-component.h"
#include "as-component-private.h"

#include <glib.h>
#include <glib-object.h>
#include <stdlib.h>
#include <string.h>
#include <libxml/tree.h>
#include <libxml/parser.h>

#include "as-utils.h"
#include "as-utils-private.h"

/**
 * SECTION:as-component
 * @short_description: Object representing a software component
 * @include: appstream.h
 *
 * This object represents an Appstream software component which is associated
 * to a package in the distribution's repositories.
 * A component can be anything, ranging from an application to a font, a codec or
 * even a non-visual software project providing libraries and python-modules for
 * other applications to use.
 *
 * The type of the component is stored as #AsComponentKind and can be queried to
 * find out which kind of component we're dealing with.
 *
 * See also: #AsProvidesKind, #AsDatabase
 */

typedef struct _AsComponentPrivate	AsComponentPrivate;
struct _AsComponentPrivate {
	AsComponentKind kind;
	gchar			*active_locale;

	gchar			*id;
	gchar			*origin;
	gchar			**pkgnames;
	gchar			*source_pkgname;

	GHashTable		*name; /* localized entry */
	GHashTable		*summary; /* localized entry */
	GHashTable		*description; /* localized entry */
	GHashTable		*keywords; /* localized entry, value:strv */
	GHashTable		*developer_name; /* localized entry */

	gchar			**categories;
	gchar			*project_license;
	gchar			*project_group;
	gchar			**compulsory_for_desktops;

	GPtrArray		*screenshots; /* of AsScreenshot elements */
	GPtrArray		*provided_items; /* of utf8:string */
	GPtrArray		*releases; /* of AsRelease */

	GHashTable		*urls; /* of key:utf8 */
	GHashTable		*icon_urls; /* of key:utf8 */
	GPtrArray		*extends; /* of utf8:string */
	GHashTable		*languages; /* of key:utf8 */
	GHashTable		*bundles; /* of key:utf8 */

	gchar			*icon_stock;
	GHashTable		*icons_remote; /* of key:utf8 */
	GHashTable		*icons_local; /* of key:utf8 */
	GHashTable		*icons_cache; /* of key:utf8 */

	gint			priority; /* used internally */
};

G_DEFINE_TYPE_WITH_PRIVATE (AsComponent, as_component, G_TYPE_OBJECT)
#define GET_PRIVATE(o) (as_component_get_instance_private (o))

enum  {
	AS_COMPONENT_DUMMY_PROPERTY,
	AS_COMPONENT_KIND,
	AS_COMPONENT_PKGNAMES,
	AS_COMPONENT_ID,
	AS_COMPONENT_NAME,
	AS_COMPONENT_SUMMARY,
	AS_COMPONENT_DESCRIPTION,
	AS_COMPONENT_KEYWORDS,
	AS_COMPONENT_ICON_URLS,
	AS_COMPONENT_URLS,
	AS_COMPONENT_CATEGORIES,
	AS_COMPONENT_PROJECT_LICENSE,
	AS_COMPONENT_PROJECT_GROUP,
	AS_COMPONENT_DEVELOPER_NAME,
	AS_COMPONENT_SCREENSHOTS
};

/**
 * as_component_kind_get_type:
 *
 * Defines registered component types.
 */
GType
as_component_kind_get_type (void)
{
	static volatile gsize as_component_kind_type_id__volatile = 0;
	if (g_once_init_enter (&as_component_kind_type_id__volatile)) {
		static const GEnumValue values[] = {
					{AS_COMPONENT_KIND_UNKNOWN, "AS_COMPONENT_KIND_UNKNOWN", "unknown"},
					{AS_COMPONENT_KIND_GENERIC, "AS_COMPONENT_KIND_GENERIC", "generic"},
					{AS_COMPONENT_KIND_DESKTOP_APP, "AS_COMPONENT_KIND_DESKTOP_APP", "desktop"},
					{AS_COMPONENT_KIND_FONT, "AS_COMPONENT_KIND_FONT", "font"},
					{AS_COMPONENT_KIND_CODEC, "AS_COMPONENT_KIND_CODEC", "codec"},
					{AS_COMPONENT_KIND_INPUTMETHOD, "AS_COMPONENT_KIND_INPUTMETHOD", "inputmethod"},
					{AS_COMPONENT_KIND_ADDON, "AS_COMPONENT_KIND_ADDON", "addon"},
					{AS_COMPONENT_KIND_FIRMWARE, "AS_COMPONENT_KIND_FIRMWARE", "firmware"},
					{AS_COMPONENT_KIND_LAST, "AS_COMPONENT_KIND_LAST", "last"},
					{0, NULL, NULL}
		};
		GType as_component_type_type_id;
		as_component_type_type_id = g_enum_register_static ("AsComponentKind", values);
		g_once_init_leave (&as_component_kind_type_id__volatile, as_component_type_type_id);
	}
	return as_component_kind_type_id__volatile;
}

/**
 * as_component_kind_to_string:
 * @kind: the %AsComponentKind.
 *
 * Converts the enumerated value to an text representation.
 *
 * Returns: string version of @kind
 **/
const gchar *
as_component_kind_to_string (AsComponentKind kind)
{
	if (kind == AS_COMPONENT_KIND_GENERIC)
		return "generic";
	if (kind == AS_COMPONENT_KIND_DESKTOP_APP)
		return "desktop";
	if (kind == AS_COMPONENT_KIND_FONT)
		return "font";
	if (kind == AS_COMPONENT_KIND_CODEC)
		return "codec";
	if (kind == AS_COMPONENT_KIND_INPUTMETHOD)
		return "inputmethod";
	if (kind == AS_COMPONENT_KIND_ADDON)
		return "addon";
	if (kind == AS_COMPONENT_KIND_FIRMWARE)
		return "firmware";
	return "unknown";
}

/**
 * as_component_kind_from_string:
 * @kind_str: the string.
 *
 * Converts the text representation to an enumerated value.
 *
 * Returns: a #AsComponentKind or %AS_COMPONENT_KIND_UNKNOWN for unknown
 **/
AsComponentKind
as_component_kind_from_string (const gchar *kind_str)
{
	if (g_strcmp0 (kind_str, "generic") == 0)
		return AS_COMPONENT_KIND_GENERIC;
	if (g_strcmp0 (kind_str, "desktop") == 0)
		return AS_COMPONENT_KIND_DESKTOP_APP;
	if (g_strcmp0 (kind_str, "font") == 0)
		return AS_COMPONENT_KIND_FONT;
	if (g_strcmp0 (kind_str, "codec") == 0)
		return AS_COMPONENT_KIND_CODEC;
	if (g_strcmp0 (kind_str, "inputmethod") == 0)
		return AS_COMPONENT_KIND_INPUTMETHOD;
	if (g_strcmp0 (kind_str, "addon") == 0)
		return AS_COMPONENT_KIND_ADDON;
	if (g_strcmp0 (kind_str, "firmware") == 0)
		return AS_COMPONENT_KIND_FIRMWARE;
	return AS_COMPONENT_KIND_UNKNOWN;
}

/**
 * as_icon_kind_to_string:
 * @kind: the %AsIconKind.
 *
 * Converts the enumerated value to an text representation.
 *
 * Returns: string version of @kind
 **/
const gchar*
as_icon_kind_to_string (AsIconKind kind)
{
	if (kind == AS_ICON_KIND_CACHED)
		return "cached";
	if (kind == AS_ICON_KIND_LOCAL)
		return "local";
	if (kind == AS_ICON_KIND_REMOTE)
		return "remote";
	if (kind == AS_ICON_KIND_STOCK)
		return "stock";
	return "unknown";
}

/**
 * as_icon_kind_from_string:
 * @kind_str: the string.
 *
 * Converts the text representation to an enumerated value.
 *
 * Returns: a #AsIconKind or %AS_ICON_KIND_UNKNOWN for unknown
 **/
AsIconKind
as_icon_kind_from_string (const gchar *kind_str)
{
	if (g_strcmp0 (kind_str, "cached") == 0)
		return AS_ICON_KIND_CACHED;
	if (g_strcmp0 (kind_str, "local") == 0)
		return AS_ICON_KIND_LOCAL;
	if (g_strcmp0 (kind_str, "remote") == 0)
		return AS_ICON_KIND_REMOTE;
	if (g_strcmp0 (kind_str, "stock") == 0)
		return AS_ICON_KIND_STOCK;
	return AS_COMPONENT_KIND_UNKNOWN;
}

/**
 * as_component_init:
 **/
static void
as_component_init (AsComponent *cpt)
{
	AsComponentPrivate *priv = GET_PRIVATE (cpt);

	as_component_set_id (cpt, "");
	as_component_set_origin (cpt, "");
	priv->categories = NULL;
	priv->active_locale = g_strdup ("C");

	/* translatable entities */
	priv->name = g_hash_table_new_full (g_str_hash, g_str_equal, g_free, g_free);
	priv->summary = g_hash_table_new_full (g_str_hash, g_str_equal, g_free, g_free);
	priv->description = g_hash_table_new_full (g_str_hash, g_str_equal, g_free, g_free);
	priv->developer_name = g_hash_table_new_full (g_str_hash, g_str_equal, g_free, g_free);
	priv->keywords = g_hash_table_new_full (g_str_hash, g_str_equal, g_free, (GDestroyNotify) g_strfreev);

	priv->screenshots = g_ptr_array_new_with_free_func (g_object_unref);
	priv->provided_items = g_ptr_array_new_with_free_func (g_free);
	priv->releases = g_ptr_array_new_with_free_func (g_object_unref);
	priv->extends = g_ptr_array_new_with_free_func (g_free);
	priv->icon_urls = g_hash_table_new_full (g_str_hash, g_str_equal, g_free, g_free);
	priv->urls = g_hash_table_new_full (g_str_hash, g_str_equal, g_free, g_free);
	priv->languages = g_hash_table_new_full (g_str_hash, g_str_equal, g_free, NULL);
	priv->bundles = g_hash_table_new_full (g_str_hash, g_str_equal, g_free, g_free);

	as_component_set_priority (cpt, 0);
}

/**
 * as_component_finalize:
 */
static void
as_component_finalize (GObject* object)
{
	AsComponent *cpt = AS_COMPONENT (object);
	AsComponentPrivate *priv = GET_PRIVATE (cpt);

	g_free (priv->id);
	g_strfreev (priv->pkgnames);
	g_free (priv->project_license);
	g_free (priv->project_group);
	g_free (priv->active_locale);

	g_hash_table_unref (priv->name);
	g_hash_table_unref (priv->summary);
	g_hash_table_unref (priv->description);
	g_hash_table_unref (priv->developer_name);
	g_hash_table_unref (priv->keywords);

	g_strfreev (priv->categories);
	g_strfreev (priv->compulsory_for_desktops);

	g_ptr_array_unref (priv->screenshots);
	g_ptr_array_unref (priv->provided_items);
	g_ptr_array_unref (priv->releases);
	g_ptr_array_unref (priv->extends);
	g_hash_table_unref (priv->urls);
	g_hash_table_unref (priv->icon_urls);
	g_hash_table_unref (priv->languages);
	g_hash_table_unref (priv->bundles);

	g_free (priv->icon_stock);
	if (priv->icons_remote != NULL)
		g_hash_table_unref (priv->icons_remote);
	if (priv->icons_local != NULL)
		g_hash_table_unref (priv->icons_local);
	if (priv->icons_cache != NULL)
		g_hash_table_unref (priv->icons_cache);

	G_OBJECT_CLASS (as_component_parent_class)->finalize (object);
}

/**
 * as_component_is_valid:
 *
 * Check if the essential properties of this Component are
 * populated with useful data.
 *
 * Returns: TRUE if the component data was validated successfully.
 */
gboolean
as_component_is_valid (AsComponent *cpt)
{
	gboolean ret = FALSE;
	const gchar *cname;
	gboolean has_candidate;
	AsComponentKind ctype;
	AsComponentPrivate *priv = GET_PRIVATE (cpt);

	ctype = priv->kind;
	if (ctype == AS_COMPONENT_KIND_UNKNOWN)
		return FALSE;
	cname = as_component_get_name (cpt);

	has_candidate = (((priv->pkgnames != NULL) && (priv->pkgnames[0] != NULL)) || (g_hash_table_size (priv->bundles) > 0));

	if ((has_candidate) &&
		(g_strcmp0 (priv->id, "") != 0) &&
		(cname != NULL) &&
		(g_strcmp0 (cname, "") != 0)) {
			ret = TRUE;
	}

#if 0
	if ((ret) && ctype == AS_COMPONENT_KIND_DESKTOP_APP) {
		ret = g_strcmp0 (priv->desktop_file, "") != 0;
	}
#endif

	return ret;
}

/**
 * as_component_to_string:
 *
 * Returns a string identifying this component.
 * (useful for debugging)
 *
 * Returns: (transfer full): A descriptive string
 **/
gchar*
as_component_to_string (AsComponent *cpt)
{
	gchar* res = NULL;
	const gchar *name;
	const gchar *summary;
	gchar *pkgs;
	AsComponentPrivate *priv = GET_PRIVATE (cpt);

	if (priv->pkgnames == NULL)
		pkgs = g_strdup ("?");
	else
		pkgs = g_strjoinv (",", priv->pkgnames);

	name = as_component_get_name (cpt);
	summary = as_component_get_summary (cpt);

	switch (priv->kind) {
		case AS_COMPONENT_KIND_DESKTOP_APP:
		{
			res = g_strdup_printf ("[DesktopApp::%s]> name: %s | package: %s | summary: %s", priv->id, name, pkgs, summary);
			break;
		}
		default:
		{
			res = g_strdup_printf ("[Component::%s]> name: %s | package: %s | summary: %s", priv->id, name, pkgs, summary);
			break;
		}
	}

	g_free (pkgs);
	return res;
}

/**
 * as_component_add_screenshot:
 * @cpt: a #AsComponent instance.
 * @sshot: The #AsScreenshot to add
 *
 * Add an #AsScreenshot to this component.
 **/
void
as_component_add_screenshot (AsComponent *cpt, AsScreenshot* sshot)
{
	GPtrArray* sslist;

	sslist = as_component_get_screenshots (cpt);
	g_ptr_array_add (sslist, g_object_ref (sshot));
}

/**
 * as_component_add_release:
 * @cpt: a #AsComponent instance.
 * @release: The #AsRelease to add
 *
 * Add an #AsRelease to this component.
 **/
void
as_component_add_release (AsComponent *cpt, AsRelease* release)
{
	GPtrArray* releases;

	releases = as_component_get_releases (cpt);
	g_ptr_array_add (releases, g_object_ref (release));
}

/**
 * as_component_get_urls:
 * @cpt: a #AsComponent instance.
 *
 * Gets the URLs set for the component.
 *
 * Returns: (transfer none): URLs
 *
 * Since: 0.6.2
 **/
GHashTable*
as_component_get_urls (AsComponent *cpt)
{
	AsComponentPrivate *priv = GET_PRIVATE (cpt);
	return priv->urls;
}

/**
 * as_component_get_url:
 * @cpt: a #AsComponent instance.
 * @url_kind: the URL kind, e.g. %AS_URL_KIND_HOMEPAGE.
 *
 * Gets a URL.
 *
 * Returns: string, or %NULL if unset
 *
 * Since: 0.6.2
 **/
const gchar *
as_component_get_url (AsComponent *cpt, AsUrlKind url_kind)
{
	AsComponentPrivate *priv = GET_PRIVATE (cpt);
	return g_hash_table_lookup (priv->urls,
				    as_url_kind_to_string (url_kind));
}

/**
 * as_component_add_url:
 * @cpt: a #AsComponent instance.
 * @url_kind: the URL kind, e.g. %AS_URL_KIND_HOMEPAGE
 * @url: the full URL.
 *
 * Adds some URL data to the component.
 *
 * Since: 0.6.2
 **/
void
as_component_add_url (AsComponent *cpt,
					  AsUrlKind url_kind,
					  const gchar *url)
{
	AsComponentPrivate *priv = GET_PRIVATE (cpt);
	g_hash_table_insert (priv->urls,
			     g_strdup (as_url_kind_to_string (url_kind)),
			     g_strdup (url));
}

 /**
  * as_component_get_extends:
  * @cpt: an #AsComponent instance.
  *
  * Returns a string list of IDs of components which
  * are extended by this addon.
  *
  * Returns: (element-type utf8) (transfer none): an array
  *
  * Since: 0.7.0
**/
GPtrArray*
as_component_get_extends (AsComponent *cpt)
{
	AsComponentPrivate *priv = GET_PRIVATE (cpt);
	return priv->extends;
}

/**
 * as_component_add_extends:
 * @cpt: a #AsComponent instance.
 * @cpt_id: The id of a component which is extended by this component
 *
 * Add a reference to the extended component
 **/
void
as_component_add_extends (AsComponent* cpt, const gchar* cpt_id)
{
	AsComponentPrivate *priv = GET_PRIVATE (cpt);
	g_ptr_array_add (priv->extends, g_strdup (cpt_id));
}

/**
 * as_component_get_bundle_ids:
 * @cpt: a #AsComponent instance.
 *
 * Gets the bundle-ids set for the component.
 *
 * Returns: (transfer none): Bundle ids
 *
 * Since: 0.8.0
 **/
GHashTable*
as_component_get_bundle_ids (AsComponent *cpt)
{
	AsComponentPrivate *priv = GET_PRIVATE (cpt);
	return priv->bundles;
}

/**
 * as_component_get_bundle_id:
 * @cpt: a #AsComponent instance.
 * @bundle_kind: the bundle kind, e.g. %AS_BUNDLE_KIND_LIMBA.
 *
 * Gets a bundle identifier string.
 *
 * Returns: string, or %NULL if unset
 *
 * Since: 0.8.0
 **/
const gchar*
as_component_get_bundle_id (AsComponent *cpt, AsBundleKind bundle_kind)
{
	AsComponentPrivate *priv = GET_PRIVATE (cpt);
	return g_hash_table_lookup (priv->bundles,
				    as_bundle_kind_to_string (bundle_kind));
}

/**
 * as_component_add_bundle_id:
 * @cpt: a #AsComponent instance.
 * @bundle_kind: the URL kind, e.g. %AS_BUNDLE_KIND_LIMBA
 * @id: The bundle identification string
 *
 * Adds a bundle identifier to the component.
 *
 * Since: 0.8.0
 **/
void
as_component_add_bundle_id (AsComponent *cpt, AsBundleKind bundle_kind, const gchar *id)
{
	AsComponentPrivate *priv = GET_PRIVATE (cpt);
	g_hash_table_insert (priv->bundles,
			     g_strdup (as_bundle_kind_to_string (bundle_kind)),
			     g_strdup (id));
}

/**
 * as_component_set_bundles_table:
 * @cpt: a #AsComponent instance.
 *
 * Internal function.
 **/
void
as_component_set_bundles_table (AsComponent *cpt, GHashTable *bundles)
{
	AsComponentPrivate *priv = GET_PRIVATE (cpt);
	g_hash_table_unref (priv->bundles);
	priv->bundles = g_hash_table_ref (bundles);
}

/**
 * as_component_has_bundle:
 * @cpt: a #AsComponent instance.
 *
 * Internal function.
 **/
gboolean
as_component_has_bundle (AsComponent *cpt)
{
	AsComponentPrivate *priv = GET_PRIVATE (cpt);
	return g_hash_table_size (priv->bundles) > 0;
}

static void
_as_component_serialize_image (AsImage *img, xmlNode *subnode)
{
	xmlNode* n_image = NULL;
	gchar *size;
	g_return_if_fail (img != NULL);
	g_return_if_fail (subnode != NULL);

	n_image = xmlNewTextChild (subnode, NULL, (xmlChar*) "image", (xmlChar*) as_image_get_url (img));
	if (as_image_get_kind (img) == AS_IMAGE_KIND_THUMBNAIL)
		xmlNewProp (n_image, (xmlChar*) "type", (xmlChar*) "thumbnail");
	else
		xmlNewProp (n_image, (xmlChar*) "type", (xmlChar*) "source");

	if ((as_image_get_width (img) > 0) &&
		(as_image_get_height (img) > 0)) {
		size = g_strdup_printf("%i", as_image_get_width (img));
		xmlNewProp (n_image, (xmlChar*) "width", (xmlChar*) size);
		g_free (size);

		size = g_strdup_printf("%i", as_image_get_height (img));
		xmlNewProp (n_image, (xmlChar*) "height", (xmlChar*) size);
		g_free (size);
	}

	xmlAddChild (subnode, n_image);
}

/**
 * as_component_xml_add_screenshot_subnodes:
 *
 * Add screenshot subnodes to a root node
 */
void
as_component_xml_add_screenshot_subnodes (AsComponent *cpt, xmlNode *root)
{
	GPtrArray* sslist;
	AsScreenshot *sshot;
	guint i;

	sslist = as_component_get_screenshots (cpt);
	for (i = 0; i < sslist->len; i++) {
		xmlNode *subnode;
		const gchar *str;
		GPtrArray *images;
		sshot = (AsScreenshot*) g_ptr_array_index (sslist, i);

		subnode = xmlNewTextChild (root, NULL, (xmlChar*) "screenshot", (xmlChar*) "");
		if (as_screenshot_get_kind (sshot) == AS_SCREENSHOT_KIND_DEFAULT)
			xmlNewProp (subnode, (xmlChar*) "type", (xmlChar*) "default");

		str = as_screenshot_get_caption (sshot);
		if (g_strcmp0 (str, "") != 0) {
			xmlNode* n_caption;
			n_caption = xmlNewTextChild (subnode, NULL, (xmlChar*) "caption", (xmlChar*) str);
			xmlAddChild (subnode, n_caption);
		}

		images = as_screenshot_get_images (sshot);
		g_ptr_array_foreach (images, (GFunc) _as_component_serialize_image, subnode);
	}
}

/**
 * as_component_dump_screenshot_data_xml:
 *
 * Internal function to create XML which gets stored in the AppStream database
 * for screenshots
 */
gchar*
as_component_dump_screenshot_data_xml (AsComponent *cpt)
{
	GPtrArray* sslist;
	xmlDoc *doc;
	xmlNode *root;
	gchar *xmlstr = NULL;

	sslist = as_component_get_screenshots (cpt);
	if (sslist->len == 0) {
		return g_strdup ("");
	}

	doc = xmlNewDoc ((xmlChar*) NULL);
	root = xmlNewNode (NULL, (xmlChar*) "screenshots");
	xmlDocSetRootElement (doc, root);

	as_component_xml_add_screenshot_subnodes (cpt, root);

	xmlDocDumpMemory (doc, (xmlChar**) (&xmlstr), NULL);
	xmlFreeDoc (doc);

	return xmlstr;
}

/**
 * as_component_load_screenshots_from_internal_xml:
 *
 * Internal function to load the screenshot list
 * using the database-internal XML data.
 */
void
as_component_load_screenshots_from_internal_xml (AsComponent *cpt, const gchar* xmldata)
{
	xmlDoc* doc = NULL;
	xmlNode* root = NULL;
	xmlNode *iter;
	AsComponentPrivate *priv = GET_PRIVATE (cpt);

	g_return_if_fail (xmldata != NULL);
	if (as_str_empty (xmldata)) {
		return;
	}

	doc = xmlParseDoc ((xmlChar*) xmldata);
	root = xmlDocGetRootElement (doc);

	if (root == NULL) {
		xmlFreeDoc (doc);
		return;
	}

	for (iter = root->children; iter != NULL; iter = iter->next) {
		if (g_strcmp0 ((gchar*) iter->name, "screenshot") == 0) {
			AsScreenshot* sshot;
			gchar *typestr;
			xmlNode *iter2;

			sshot = as_screenshot_new ();

			/* propagate locale */
			as_screenshot_set_active_locale (sshot, priv->active_locale);

			typestr = (gchar*) xmlGetProp (iter, (xmlChar*) "type");
			if (g_strcmp0 (typestr, "default") == 0)
				as_screenshot_set_kind (sshot, AS_SCREENSHOT_KIND_DEFAULT);
			else
				as_screenshot_set_kind (sshot, AS_SCREENSHOT_KIND_NORMAL);
			g_free (typestr);
			for (iter2 = iter->children; iter2 != NULL; iter2 = iter2->next) {
				const gchar *node_name;
				gchar *content;

				node_name = (const gchar*) iter2->name;
				content = (gchar*) xmlNodeGetContent (iter2);
				if (g_strcmp0 (node_name, "image") == 0) {
					AsImage *img;
					gchar *str;
					guint64 width;
					guint64 height;
					gchar *imgtype;
					if (content == NULL)
						continue;
					img = as_image_new ();

					str = (gchar*) xmlGetProp (iter2, (xmlChar*) "width");
					if (str == NULL) {
						g_object_unref (img);
						continue;
					}
					width = g_ascii_strtoll (str, NULL, 10);
					g_free (str);

					str = (gchar*) xmlGetProp (iter2, (xmlChar*) "height");
					if (str == NULL) {
						g_object_unref (img);
						continue;
					}
					height = g_ascii_strtoll (str, NULL, 10);
					g_free (str);

					as_image_set_width (img, width);
					as_image_set_height (img, height);

					/* discard invalid elements */
					if ((width == 0) || (height == 0)) {
						g_object_unref (img);
						continue;
					}
					as_image_set_url (img, content);

					imgtype = (gchar*) xmlGetProp (iter2, (xmlChar*) "type");
					if (g_strcmp0 (imgtype, "thumbnail") == 0) {
						as_image_set_kind (img, AS_IMAGE_KIND_THUMBNAIL);
					} else {
						as_image_set_kind (img, AS_IMAGE_KIND_SOURCE);
					}
					g_free (imgtype);

					as_screenshot_add_image (sshot, img);
				} else if (g_strcmp0 (node_name, "caption") == 0) {
					if (content != NULL)
						as_screenshot_set_caption (sshot, content, NULL);
				}
				g_free (content);
			}
			as_component_add_screenshot (cpt, sshot);
		}
	}
}

/**
 * as_component_xml_add_release_subnodes:
 *
 * Add release nodes to a root node
 */
void
as_component_xml_add_release_subnodes (AsComponent *cpt, xmlNode *root)
{
	GPtrArray* releases;
	AsRelease *release;
	guint i;

	releases = as_component_get_releases (cpt);
	for (i = 0; i < releases->len; i++) {
		xmlNode *subnode;
		const gchar *str;
		gchar *timestamp;
		GPtrArray *locations;
		guint j;
		release = (AsRelease*) g_ptr_array_index (releases, i);

		subnode = xmlNewTextChild (root, NULL, (xmlChar*) "release", (xmlChar*) "");
		xmlNewProp (subnode, (xmlChar*) "version",
					(xmlChar*) as_release_get_version (release));
		timestamp = g_strdup_printf ("%ld", as_release_get_timestamp (release));
		xmlNewProp (subnode, (xmlChar*) "timestamp",
					(xmlChar*) timestamp);
		g_free (timestamp);

		/* add location urls */
		locations = as_release_get_locations (release);
		for (j = 0; j < locations->len; j++) {
			gchar *lurl;
			lurl = (gchar*) g_ptr_array_index (locations, j);
			xmlNewTextChild (subnode, NULL, (xmlChar*) "location", (xmlChar*) lurl);
		}

		/* add checksum node */
		if (as_release_get_checksum (release, AS_CHECKSUM_KIND_SHA1) != NULL) {
			xmlNode *csNode;
			csNode = xmlNewTextChild (subnode, NULL, (xmlChar*) "checksum",
							(xmlChar*) as_release_get_checksum (release, AS_CHECKSUM_KIND_SHA1));
			xmlNewProp (csNode, (xmlChar*) "type", (xmlChar*) "sha1");
		}
		if (as_release_get_checksum (release, AS_CHECKSUM_KIND_SHA256) != NULL) {
			xmlNode *csNode;
			csNode = xmlNewTextChild (subnode, NULL, (xmlChar*) "checksum",
							(xmlChar*) as_release_get_checksum (release, AS_CHECKSUM_KIND_SHA256));
			xmlNewProp (csNode, (xmlChar*) "type", (xmlChar*) "sha256");
		}

		str = as_release_get_description (release);
		if (g_strcmp0 (str, "") != 0) {
			xmlNode* n_desc;
			n_desc = xmlNewTextChild (subnode, NULL, (xmlChar*) "description", (xmlChar*) str);
			xmlAddChild (subnode, n_desc);
		}
	}
}

/**
 * as_component_dump_releases_data_xml:
 *
 * Internal function to create XML which gets stored in the AppStream database
 * for releases
 */
gchar*
as_component_dump_releases_data_xml (AsComponent *cpt)
{
	GPtrArray* releases;
	xmlDoc *doc;
	xmlNode *root;
	gchar *xmlstr = NULL;

	releases = as_component_get_releases (cpt);
	if (releases->len == 0) {
		return g_strdup ("");
	}

	doc = xmlNewDoc ((xmlChar*) NULL);
	root = xmlNewNode (NULL, (xmlChar*) "releases");
	xmlDocSetRootElement (doc, root);

	as_component_xml_add_release_subnodes (cpt, root);

	xmlDocDumpMemory (doc, (xmlChar**) (&xmlstr), NULL);
	xmlFreeDoc (doc);

	return xmlstr;
}

/**
 * as_component_load_releases_from_internal_xml:
 *
 * Internal function to load the releases list
 * using the database-internal XML data.
 */
void
as_component_load_releases_from_internal_xml (AsComponent *cpt, const gchar* xmldata)
{
	xmlDoc* doc = NULL;
	xmlNode* root = NULL;
	xmlNode *iter;
	AsComponentPrivate *priv = GET_PRIVATE (cpt);

	g_return_if_fail (xmldata != NULL);

	if (as_str_empty (xmldata)) {
		return;
	}

	doc = xmlParseDoc ((xmlChar*) xmldata);
	root = xmlDocGetRootElement (doc);

	if (root == NULL) {
		xmlFreeDoc (doc);
		return;
	}

	for (iter = root->children; iter != NULL; iter = iter->next) {
		if (g_strcmp0 ((gchar*) iter->name, "release") == 0) {
			AsRelease *release;
			gchar *prop;
			guint64 timestamp;
			xmlNode *iter2;
			release = as_release_new ();

			/* propagate locale */
			as_release_set_active_locale (release, priv->active_locale);

			prop = (gchar*) xmlGetProp (iter, (xmlChar*) "version");
			as_release_set_version (release, prop);
			g_free (prop);

			prop = (gchar*) xmlGetProp (iter, (xmlChar*) "timestamp");
			timestamp = g_ascii_strtoll (prop, NULL, 10);
			as_release_set_timestamp (release, timestamp);
			g_free (prop);

			for (iter2 = iter->children; iter2 != NULL; iter2 = iter2->next) {
				if (iter->type != XML_ELEMENT_NODE)
					continue;

				if (g_strcmp0 ((gchar*) iter->name, "description") == 0) {
					gchar *content;
					content = (gchar*) xmlNodeGetContent (iter2);
					as_release_set_description (release, content, NULL);
					g_free (content);
					break;
				}
			}

			as_component_add_release (cpt, release);
			g_object_unref (release);
		}
	}
}

/**
 * as_component_provides_item:
 * @cpt: a valid #AsComponent
 * @kind: the kind of the provides-item
 * @value: the value of the provides-item
 *
 * Checks if this component provides an item of the specified type
 *
 * Returns: %TRUE if an item was found
 */
gboolean
as_component_provides_item (AsComponent *cpt, AsProvidesKind kind, const gchar *value)
{
	guint i;
	gboolean ret = FALSE;
	gchar *item;
	AsComponentPrivate *priv = GET_PRIVATE (cpt);

	item = as_provides_item_create (kind, value, "");
	for (i = 0; i < priv->provided_items->len; i++) {
		gchar *cval;
		cval = (gchar*) g_ptr_array_index (priv->provided_items, i);
		if (g_strcmp0 (item, cval) == 0) {
			ret = TRUE;
			break;
		}
	}

	g_free (item);
	return ret;
}

/**
 * as_component_get_kind:
 *
 * Returns the #AsComponentKind of this component.
 */
AsComponentKind
as_component_get_kind (AsComponent *cpt)
{
	AsComponentPrivate *priv = GET_PRIVATE (cpt);
	return priv->kind;
}

/**
 * as_component_set_kind:
 *
 * Sets the #AsComponentKind of this component.
 */
void
as_component_set_kind (AsComponent *cpt, AsComponentKind value)
{
	AsComponentPrivate *priv = GET_PRIVATE (cpt);

	priv->kind = value;
	g_object_notify ((GObject *) cpt, "kind");
}

/**
 * as_component_get_pkgnames:
 *
 * Get a list of package names which this component consists of.
 * This usually is just one package name.
 *
 * Returns: (transfer none): String array of package names
 */
gchar**
as_component_get_pkgnames (AsComponent *cpt)
{
	AsComponentPrivate *priv = GET_PRIVATE (cpt);
	return priv->pkgnames;
}

/**
 * as_component_set_pkgnames:
 * @value: (array zero-terminated=1):
 *
 * Set a list of package names this component consists of.
 * (This should usually be just one package name)
 */
void
as_component_set_pkgnames (AsComponent *cpt, gchar** value)
{
	AsComponentPrivate *priv = GET_PRIVATE (cpt);

	g_strfreev (priv->pkgnames);
	priv->pkgnames = g_strdupv (value);
	g_object_notify ((GObject *) cpt, "pkgnames");
}

/**
 * as_component_get_source_pkgname:
 */
const gchar*
as_component_get_source_pkgname (AsComponent *cpt)
{
	AsComponentPrivate *priv = GET_PRIVATE (cpt);
	return priv->source_pkgname;
}

/**
 * as_component_set_source_pkgname:
 */
void
as_component_set_source_pkgname (AsComponent *cpt, const gchar* spkgname)
{
	AsComponentPrivate *priv = GET_PRIVATE (cpt);

	g_free (priv->source_pkgname);
	priv->source_pkgname = g_strdup (spkgname);
}

/**
 * as_component_get_id:
 *
 * Set the unique identifier for this component.
 */
const gchar*
as_component_get_id (AsComponent *cpt)
{
	AsComponentPrivate *priv = GET_PRIVATE (cpt);
	return priv->id;
}

/**
 * as_component_set_id:
 *
 * Set the unique identifier for this component.
 */
void
as_component_set_id (AsComponent *cpt, const gchar* value)
{
	AsComponentPrivate *priv = GET_PRIVATE (cpt);

	g_free (priv->id);
	priv->id = g_strdup (value);
	g_object_notify ((GObject *) cpt, "id");
}

/**
 * as_component_get_origin:
 */
const gchar*
as_component_get_origin (AsComponent *cpt)
{
	AsComponentPrivate *priv = GET_PRIVATE (cpt);
	return priv->origin;
}

/**
 * as_component_set_origin:
 */
void
as_component_set_origin (AsComponent *cpt, const gchar* origin)
{
	AsComponentPrivate *priv = GET_PRIVATE (cpt);

	/* safety measure, so we never set this to NULL */
	if (origin == NULL)
		origin = "";
	g_free (priv->origin);
	priv->origin = g_strdup (origin);
}

/**
 * as_component_get_active_locale:
 *
 * Get the current active locale for this component, which
 * is used to get localized messages.
 */
gchar*
as_component_get_active_locale (AsComponent *cpt)
{
	AsComponentPrivate *priv = GET_PRIVATE (cpt);
	return priv->active_locale;
}

/**
 * as_component_set_active_locale:
 *
 * Set the current active locale for this component, which
 * is used to get localized messages.
 * If the #AsComponent was fetched from a localized database, usually only
 * one locale is available.
 */
void
as_component_set_active_locale (AsComponent *cpt, const gchar *locale)
{
	AsComponentPrivate *priv = GET_PRIVATE (cpt);

	g_free (priv->active_locale);
	priv->active_locale = g_strdup (locale);
}

/**
 * as_component_localized_get:
 *
 * Helper function to get a localized property using the current
 * active locale for this component.
 */
static gchar*
as_component_localized_get (AsComponent *cpt, GHashTable *lht)
{
	gchar *msg;
	AsComponentPrivate *priv = GET_PRIVATE (cpt);

	msg = g_hash_table_lookup (lht, priv->active_locale);
	if (msg == NULL) {
		/* fall back to untranslated / default */
		msg = g_hash_table_lookup (lht, "C");
	}

	return msg;
}

/**
 * as_component_localized_set:
 *
 * Helper function to set a localized property.
 */
static void
as_component_localized_set (AsComponent *cpt, GHashTable *lht, const gchar* value, const gchar *locale)
{
	AsComponentPrivate *priv = GET_PRIVATE (cpt);

	/* safety measure, so we can always convert this to a C++ string */
	if (value == NULL)
		value = "";

	/* if no locale was specified, we assume the default locale */
	/* CAVE: %NULL does NOT mean lang=C! */
	if (locale == NULL)
		locale = priv->active_locale;

	g_hash_table_insert (lht,
						 g_strdup (locale),
						 g_strdup (value));
}

/**
 * as_component_get_name:
 *
 * A human-readable name for this component.
 */
const gchar*
as_component_get_name (AsComponent *cpt)
{
	const gchar *name;
	AsComponentPrivate *priv = GET_PRIVATE (cpt);

	name = as_component_localized_get (cpt, priv->name);
	/* prevent issues when converting to a C++ string */
	if (name == NULL)
		return "";
	return name;
}

/**
 * as_component_set_name:
 * @cpt: A valid #AsComponent
 * @value: The name
 * @locale: The locale the used for this value, or %NULL to use the current active one.
 *
 * Set a human-readable name for this component.
 */
void
as_component_set_name (AsComponent *cpt, const gchar* value, const gchar *locale)
{
	AsComponentPrivate *priv = GET_PRIVATE (cpt);

	as_component_localized_set (cpt, priv->name, value, locale);
	g_object_notify ((GObject *) cpt, "name");
}

/**
 * as_component_get_name_table:
 *
 * Internal method.
 */
GHashTable*
as_component_get_name_table (AsComponent *cpt)
{
	AsComponentPrivate *priv = GET_PRIVATE (cpt);
	return priv->name;
}

/**
 * as_component_get_summary:
 *
 * Get a short description of this component.
 */
const gchar*
as_component_get_summary (AsComponent *cpt)
{
	const gchar *summary;
	AsComponentPrivate *priv = GET_PRIVATE (cpt);

	summary = as_component_localized_get (cpt, priv->summary);
	/* prevent issues when converting to a C++ string */
	if (summary == NULL)
		return "";
	return summary;
}

/**
 * as_component_set_summary:
 * @cpt: A valid #AsComponent
 * @value: The summary
 * @locale: The locale the used for this value, or %NULL to use the current active one.
 *
 * Set a short description for this component.
 */
void
as_component_set_summary (AsComponent *cpt, const gchar* value, const gchar *locale)
{
	AsComponentPrivate *priv = GET_PRIVATE (cpt);

	as_component_localized_set (cpt, priv->summary, value, locale);
	g_object_notify ((GObject *) cpt, "summary");
}

/**
 * as_component_get_summary_table:
 *
 * Internal method.
 */
GHashTable*
as_component_get_summary_table (AsComponent *cpt)
{
	AsComponentPrivate *priv = GET_PRIVATE (cpt);
	return priv->summary;
}

/**
 * as_component_get_description:
 *
 * Get the localized long description of this component.
 */
const gchar*
as_component_get_description (AsComponent *cpt)
{
	const gchar *desc;
	AsComponentPrivate *priv = GET_PRIVATE (cpt);

	desc = as_component_localized_get (cpt, priv->description);
	/* prevent issues when converting to a C++ string */
	if (desc == NULL)
		return "";
	return desc;
}

/**
 * as_component_set_description:
 * @cpt: A valid #AsComponent
 * @value: The long description
 * @locale: The locale the used for this value, or %NULL to use the current active one.
 *
 * Set long description for this component.
 */
void
as_component_set_description (AsComponent *cpt, const gchar* value, const gchar *locale)
{
	AsComponentPrivate *priv = GET_PRIVATE (cpt);

	as_component_localized_set (cpt, priv->description, value, locale);
	g_object_notify ((GObject *) cpt, "description");
}

/**
 * as_component_get_description_table:
 *
 * Internal method.
 */
GHashTable*
as_component_get_description_table (AsComponent *cpt)
{
	AsComponentPrivate *priv = GET_PRIVATE (cpt);
	return priv->description;
}

/**
 * as_component_get_keywords:
 *
 * Returns: (transfer none): String array of keywords
 */
gchar**
as_component_get_keywords (AsComponent *cpt)
{
	gchar **strv;
	AsComponentPrivate *priv = GET_PRIVATE (cpt);

	strv = g_hash_table_lookup (priv->keywords, priv->active_locale);
	if (strv == NULL) {
		/* fall back to untranslated */
		strv = g_hash_table_lookup (priv->keywords, "C");
	}

	return strv;
}

/**
 * as_component_set_keywords:
 * @value: (array zero-terminated=1): String-array of keywords
 * @locale: Locale of the values, or %NULL to use current locale.
 *
 * Set keywords for this component.
 */
void
as_component_set_keywords (AsComponent *cpt, gchar **value, const gchar *locale)
{
	AsComponentPrivate *priv = GET_PRIVATE (cpt);

	/* if no locale was specified, we assume the default locale */
	if (locale == NULL)
		locale = priv->active_locale;

	g_hash_table_insert (priv->keywords,
						 g_strdup (locale),
						 g_strdupv (value));

	g_object_notify ((GObject *) cpt, "keywords");
}

/**
 * as_component_get_keywords_table:
 *
 * Internal method.
 */
GHashTable*
as_component_get_keywords_table (AsComponent *cpt)
{
	AsComponentPrivate *priv = GET_PRIVATE (cpt);
	return priv->keywords;
}

/**
 * as_component_get_icon:
 * @cpt: an #AsComponent instance
 *
 * Returns: The raw icon data found for the given icon kind and size.
 * If the icon kind is %AS_ICON_KIND_STOCK, the size is ignored.
 * %NULL is returned in case no icon was found.
 */
const gchar*
as_component_get_icon (AsComponent *cpt, AsIconKind kind, int width, int height)
{
	_cleanup_free_ gchar *size = NULL;
	AsComponentPrivate *priv = GET_PRIVATE (cpt);

	if (kind == AS_ICON_KIND_STOCK)
		return priv->icon_stock;

	size = g_strdup_printf ("%ix%i", width, height);

	if (kind == AS_ICON_KIND_CACHED) {
		if (priv->icons_cache == NULL)
			return NULL;
		return g_hash_table_lookup (priv->icons_cache, size);
	}

	if (kind == AS_ICON_KIND_LOCAL) {
		if (priv->icons_local == NULL)
			return NULL;
		return g_hash_table_lookup (priv->icons_local, size);
	}

	if (kind == AS_ICON_KIND_REMOTE) {
		if (priv->icons_remote == NULL)
			return NULL;
		return g_hash_table_lookup (priv->icons_remote, size);
	}

	return NULL;
}

/**
 * as_component_add_icon:
 * @cpt: an #AsComponent instance
 *
 * Add an icon of the given type to this component.
 */
void
as_component_add_icon (AsComponent *cpt, AsIconKind kind, int width, int height, const gchar* value)
{
	_cleanup_free_ gchar *size = NULL;
	AsComponentPrivate *priv = GET_PRIVATE (cpt);

	if (kind == AS_ICON_KIND_STOCK) {
		g_free (priv->icon_stock);
		priv->icon_stock = g_strdup (value);
		return;
	}

	size = g_strdup_printf ("%ix%i", width, height);

	if (kind == AS_ICON_KIND_CACHED) {
		if (priv->icons_cache == NULL)
			priv->icons_cache = g_hash_table_new_full (g_str_hash, g_str_equal, g_free, g_free);
		g_hash_table_insert (priv->icons_cache, g_strdup (size), g_strdup (value));
		return;
	}
<<<<<<< HEAD

	if (kind == AS_ICON_KIND_LOCAL) {
		if (priv->icons_local == NULL)
			priv->icons_local = g_hash_table_new_full (g_str_hash, g_str_equal, g_free, g_free);
		g_hash_table_insert (priv->icons_local, g_strdup (size), g_strdup (value));
		return;
	}

=======

	if (kind == AS_ICON_KIND_LOCAL) {
		if (priv->icons_local == NULL)
			priv->icons_local = g_hash_table_new_full (g_str_hash, g_str_equal, g_free, g_free);
		g_hash_table_insert (priv->icons_local, g_strdup (size), g_strdup (value));
		return;
	}

>>>>>>> 882a3aeb
	if (kind == AS_ICON_KIND_REMOTE) {
		if (priv->icons_remote == NULL)
			priv->icons_remote = g_hash_table_new_full (g_str_hash, g_str_equal, g_free, g_free);
		g_hash_table_insert (priv->icons_remote, g_strdup (size), g_strdup (value));
		return;
	}
}

/**
 * as_component_add_icon_url:
 * @cpt: an #AsComponent instance
 * @width: An icon width
 * @height: An icon height
 * @value: The full icon url
 *
 * Set an icon url for this component, which can be a remote
 * or local location.
 *
 * The icon_url does not end up in XML generated for this component,
 * it is mereley designed to be a fast way to get icon information
 * for a component.
 * If you want to set an icon which gets serialized to AppStream xml,
 * use the as_component_add_icon() method instead.
 *
 * Since: 0.7.4
 */
void
as_component_add_icon_url (AsComponent *cpt, int width, int height, const gchar* value)
{
	gchar *size;
	AsComponentPrivate *priv = GET_PRIVATE (cpt);

	/* safety measure, to protect against invalid path values */
	if (value == NULL)
		value = "";

	size = g_strdup_printf ("%ix%i", width, height);
	g_hash_table_insert (priv->icon_urls, size, g_strdup (value));
}

/**
 * as_component_get_icon_url:
 * @cpt: an #AsComponent instance
 * @width: An icon width
 * @height: An icon height
 *
 * A convenience method to retrieve an icon for this component.
 * This method is designed to be used by software center applications,
 * it will always return a full path or url to a valid icon, in contrast
 * to the as_component_get_icon() method, which returns unprocessed icon data.
 *
 * Returns: The full url for an icon with the given width and height.
 * In case no icon matching the size is found, %NULL is returned.
 * The returned path will either be a http link or an absolute, local
 * path to the image file of the icon.
 *
 * Since: 0.7.4
 */
const gchar*
as_component_get_icon_url (AsComponent *cpt, int width, int height)
{
	gchar *size;
	gchar *icon_url;
	AsComponentPrivate *priv = GET_PRIVATE (cpt);

	size = g_strdup_printf ("%ix%i", width, height);
	icon_url = g_hash_table_lookup (priv->icon_urls, size);
	g_free (size);

	return icon_url;
}

/**
 * as_component_get_icon_urls:
 * @cpt: a #AsComponent instance.
 *
 * Gets the icon-urls has table for the component.
 *
 * Returns: (transfer none): A hash map of icon urls and sizes
 *
 * Since: 0.7.4
 **/
GHashTable*
as_component_get_icon_urls (AsComponent *cpt)
{
	AsComponentPrivate *priv = GET_PRIVATE (cpt);
	return priv->icon_urls;
}

/**
 * as_component_get_categories:
 *
 * Returns: (transfer none): String array of categories
 */
gchar**
as_component_get_categories (AsComponent *cpt)
{
	AsComponentPrivate *priv = GET_PRIVATE (cpt);
	return priv->categories;
}

/**
 * as_component_set_categories:
 * @value: (array zero-terminated=1):
 */
void
as_component_set_categories (AsComponent *cpt, gchar** value)
{
	AsComponentPrivate *priv = GET_PRIVATE (cpt);

	g_strfreev (priv->categories);
	priv->categories = g_strdupv (value);
	g_object_notify ((GObject *) cpt, "categories");
}

/**
 * as_component_set_categories_from_str:
 * @cpt: a valid #AsComponent instance
 * @categories_str: Semicolon-separated list of category-names
 *
 * Set the categories list from a string
 */
void
as_component_set_categories_from_str (AsComponent *cpt, const gchar* categories_str)
{
	gchar** cats = NULL;

	g_return_if_fail (categories_str != NULL);

	cats = g_strsplit (categories_str, ";", 0);
	as_component_set_categories (cpt, cats);
	g_strfreev (cats);
}

/**
 * as_component_has_category:
 * @cpt: an #AsComponent object
 *
 * Check if component is in the specified category.
 **/
gboolean
as_component_has_category (AsComponent *cpt, const gchar* category)
{
	gchar **categories;
	guint i;
	AsComponentPrivate *priv = GET_PRIVATE (cpt);

	categories = priv->categories;
	for (i = 0; categories[i] != NULL; i++) {
		if (g_strcmp0 (categories[i], category) == 0)
			return TRUE;
	}

	return FALSE;
}

/**
 * as_component_get_project_license:
 *
 * Get the license of the project this component belongs to.
 */
const gchar*
as_component_get_project_license (AsComponent *cpt)
{
	AsComponentPrivate *priv = GET_PRIVATE (cpt);
	return priv->project_license;
}

/**
 * as_component_set_project_license:
 *
 * Set the project license.
 */
void
as_component_set_project_license (AsComponent *cpt, const gchar* value)
{
	AsComponentPrivate *priv = GET_PRIVATE (cpt);

	g_free (priv->project_license);
	priv->project_license = g_strdup (value);
	g_object_notify ((GObject *) cpt, "project-license");
}

/**
 * as_component_get_project_group:
 *
 * Get the component's project group.
 */
const gchar*
as_component_get_project_group (AsComponent *cpt)
{
	AsComponentPrivate *priv = GET_PRIVATE (cpt);
	return priv->project_group;
}

/**
 * as_component_set_project_group:
 *
 * Set the component's project group.
 */
void
as_component_set_project_group (AsComponent *cpt, const gchar *value)
{
	AsComponentPrivate *priv = GET_PRIVATE (cpt);

	g_free (priv->project_group);
	priv->project_group = g_strdup (value);
}

/**
 * as_component_get_developer_name:
 *
 * Get the component's developer or development team name.
 */
const gchar*
as_component_get_developer_name (AsComponent *cpt)
{
	AsComponentPrivate *priv = GET_PRIVATE (cpt);
	return as_component_localized_get (cpt, priv->developer_name);
}

/**
 * as_component_set_developer_name:
 *
 * Set the the component's developer or development team name.
 */
void
as_component_set_developer_name (AsComponent *cpt, const gchar *value, const gchar *locale)
{
	AsComponentPrivate *priv = GET_PRIVATE (cpt);
	as_component_localized_set (cpt, priv->developer_name, value, locale);
}

/**
 * as_component_get_developer_name_table:
 *
 * Internal method.
 */
GHashTable*
as_component_get_developer_name_table (AsComponent *cpt)
{
	AsComponentPrivate *priv = GET_PRIVATE (cpt);
	return priv->developer_name;
}

/**
 * as_component_get_screenshots:
 *
 * Get a list of associated screenshots.
 *
 * Returns: (element-type AsScreenshot) (transfer none): an array of #AsScreenshot instances
 */
GPtrArray*
as_component_get_screenshots (AsComponent *cpt)
{
	AsComponentPrivate *priv = GET_PRIVATE (cpt);

	return priv->screenshots;
}

/**
 * as_component_get_compulsory_for_desktops:
 *
 * Return value: (transfer none): A list of desktops where this component is compulsory
 **/
gchar **
as_component_get_compulsory_for_desktops (AsComponent *cpt)
{
	AsComponentPrivate *priv = GET_PRIVATE (cpt);

	return priv->compulsory_for_desktops;
}

/**
 * as_component_set_compulsory_for_desktops:
 *
 * Set a list of desktops where this component is compulsory.
 **/
void
as_component_set_compulsory_for_desktops (AsComponent *cpt, gchar** value)
{
	AsComponentPrivate *priv = GET_PRIVATE (cpt);

	g_strfreev (priv->compulsory_for_desktops);
	priv->compulsory_for_desktops = g_strdupv (value);
}

/**
 * as_component_is_compulsory_for_desktop:
 * @cpt: an #AsComponent object
 * @desktop: the desktop-id to test for
 *
 * Check if this component is compulsory for the given desktop.
 *
 * Returns: %TRUE if compulsory, %FALSE otherwise.
 **/
gboolean
as_component_is_compulsory_for_desktop (AsComponent *cpt, const gchar* desktop)
{
	gchar **compulsory_for_desktops;
	guint i;
	AsComponentPrivate *priv = GET_PRIVATE (cpt);

	compulsory_for_desktops = priv->compulsory_for_desktops;
	for (i = 0; compulsory_for_desktops[i] != NULL; i++) {
		if (g_strcmp0 (compulsory_for_desktops[i], desktop) == 0)
			return TRUE;
	}

	return FALSE;
}

/**
 * as_component_get_provided_items:
 *
 * Get an array of the provides-items this component is
 * associated with.
 *
 * Return value: (element-type utf8) (transfer none): A list of desktops where this component is compulsory
 **/
GPtrArray*
as_component_get_provided_items (AsComponent *cpt)
{
	AsComponentPrivate *priv = GET_PRIVATE (cpt);

	return priv->provided_items;
}

/**
 * as_component_add_provided_item:
 * @cpt: a #AsComponent instance.
 * @kind: the kind of the provided item (e.g. %AS_PROVIDES_KIND_MIMETYPE)
 * @data: (allow-none) (default NULL): additional data associated with this item, or %NULL.
 *
 * Adds a provided item to the component.
 *
 * Since: 0.6.2
 **/
void
as_component_add_provided_item (AsComponent *cpt, AsProvidesKind kind, const gchar *value, const gchar *data)
{
	AsComponentPrivate *priv = GET_PRIVATE (cpt);
	/* we just skip empty items */
	if (as_str_empty (value))
		return;
	g_ptr_array_add (priv->provided_items,
			     as_provides_item_create (kind, value, data));
}

/**
 * as_component_get_releases:
 *
 * Get an array of the #AsRelease items this component
 * provides.
 *
 * Return value: (element-type AsRelease) (transfer none): A list of releases
 **/
GPtrArray*
as_component_get_releases (AsComponent *cpt)
{
	AsComponentPrivate *priv = GET_PRIVATE (cpt);

	return priv->releases;
}

/**
 * as_component_get_priority:
 *
 * Returns the priority of this component.
 * This method is used internally.
 *
 * Since: 0.6.1
 */
int
as_component_get_priority (AsComponent *cpt)
{
	AsComponentPrivate *priv = GET_PRIVATE (cpt);
	return priv->priority;
}

/**
 * as_component_set_priority:
 *
 * Sets the priority of this component.
 * This method is used internally.
 *
 * Since: 0.6.1
 */
void
as_component_set_priority (AsComponent *cpt, int priority)
{
	AsComponentPrivate *priv = GET_PRIVATE (cpt);
	priv->priority = priority;
}

/**
 * as_component_add_language:
 * @cpt: an #AsComponent instance.
 * @locale: the locale, or %NULL. e.g. "en_GB"
 * @percentage: the percentage completion of the translation, 0 for locales with unknown amount of translation
 *
 * Adds a language to the component.
 *
 * Since: 0.7.0
 **/
void
as_component_add_language (AsComponent *cpt, const gchar *locale, gint percentage)
{
	AsComponentPrivate *priv = GET_PRIVATE (cpt);

	if (locale == NULL)
		locale = "C";
	g_hash_table_insert (priv->languages,
						 g_strdup (locale),
						 GINT_TO_POINTER (percentage));
}

/**
 * as_component_get_language:
 * @cpt: an #AsComponent instance.
 * @locale: the locale, or %NULL. e.g. "en_GB"
 *
 * Gets the translation coverage in percent for a specific locale
 *
 * Returns: a percentage value, -1 if locale was not found
 *
 * Since: 0.7.0
 **/
gint
as_component_get_language (AsComponent *cpt, const gchar *locale)
{
	gboolean ret;
	gpointer value = NULL;
	AsComponentPrivate *priv = GET_PRIVATE (cpt);

	if (locale == NULL)
		locale = "C";
	ret = g_hash_table_lookup_extended (priv->languages,
					    locale, NULL, &value);
	if (!ret)
		return -1;
	return GPOINTER_TO_INT (value);
}

/**
 * as_component_get_languages:
 * @cpt: an #AsComponent instance.
 *
 * Get a list of all languages.
 *
 * Returns: (transfer container) (element-type utf8): list of locales
 *
 * Since: 0.7.0
 **/
GList*
as_component_get_languages (AsComponent *cpt)
{
	AsComponentPrivate *priv = GET_PRIVATE (cpt);
	return g_hash_table_get_keys (priv->languages);
}

/**
 * as_component_get_languages_map:
 * @cpt: an #AsComponent instance.
 *
 * Get a HashMap mapping languages to their completion percentage
 *
 * Returns: (transfer none): locales map
 *
 * Since: 0.7.0
 **/
GHashTable*
as_component_get_languages_map (AsComponent *cpt)
{
	AsComponentPrivate *priv = GET_PRIVATE (cpt);
	return priv->languages;
}

/**
 * as_component_refine_icon:
 *
 * We use this method to ensure the "icon" and "icon_url" properties of
 * a component are properly set, by finding the icons in default directories.
 */
void
as_component_refine_icon (AsComponent *cpt, gchar **icon_paths)
{
	const gchar *exensions[] = { "png",
				     "svg",
				     "svgz",
				     "gif",
				     "ico",
				     "xcf",
				     NULL };
	const gchar *sizes[] = { "", "64x64", "128x128", NULL };
	gchar *tmp_icon_path = NULL;
	gchar *icon_url = NULL;
	guint i, j, k;
	AsComponentPrivate *priv = GET_PRIVATE (cpt);

	/* See if we have an icon without known size.
	 * These icons have a zero-dimensional width and height (therefore the "0x0" key)
	 */
	icon_url = g_strdup (g_hash_table_lookup (priv->icon_urls, "0x0"));
	if (icon_url == NULL) {
		/* okay, see if we have a stock icon */
		icon_url = g_strdup (as_component_get_icon (cpt, AS_ICON_KIND_STOCK, 0, 0));
		if ((icon_url == NULL) || (g_strcmp0 (icon_url, "") == 0)) {
			/* nothing to do... */
			return;
		}
	}
	g_hash_table_remove (priv->icon_urls, "0x0");

	if (g_str_has_prefix (icon_url, "/") ||
		g_str_has_prefix (icon_url, "http://")) {
		/* looks like this component already has a full icon path,
		 * or is a weblink. We assume 64x64 in that case
		 */
		as_component_add_icon_url (cpt, 64, 64, icon_url);
		goto out;
	}

	/* search local icon path */
	for (i = 0; icon_paths[i] != NULL; i++) {
		for (j = 0; sizes[j] != NULL; j++) {
			/* sometimes, the file already has an extension */
			tmp_icon_path = g_strdup_printf ("%s/%s/%s/%s",
							icon_paths[i],
							priv->origin,
							sizes[j],
							icon_url);
			if (g_file_test (tmp_icon_path, G_FILE_TEST_EXISTS)) {
				/* we have an icon! */
				if (g_strcmp0 (sizes[j], "") == 0) {
					/* old icon directory, so assume 64x64 */
					as_component_add_icon_url (cpt, 64, 64, g_strdup (tmp_icon_path));
				} else {
					g_hash_table_insert (priv->icon_urls, g_strdup (sizes[j]), g_strdup (tmp_icon_path));
				}

				g_free (tmp_icon_path);
				tmp_icon_path = NULL;
				continue;
			}
			g_free (tmp_icon_path);
			tmp_icon_path = NULL;

			/* file not found, try extensions (we will not do this forever, better fix AppStream data!) */
			for (k = 0; exensions[k] != NULL; k++) {
				tmp_icon_path = g_strdup_printf ("%s/%s/%s/%s.%s",
							icon_paths[i],
							priv->origin,
							sizes[j],
							icon_url,
							exensions[k]);
				if (g_file_test (tmp_icon_path, G_FILE_TEST_EXISTS)) {
					/* we have an icon! */
					if (g_strcmp0 (sizes[j], "") == 0) {
						/* old icon directory, so assume 64x64 */
						as_component_add_icon_url (cpt, 64, 64, g_strdup (tmp_icon_path));
					} else {
						g_hash_table_insert (priv->icon_urls, g_strdup (sizes[j]), g_strdup (tmp_icon_path));
					}
				}

				g_free (tmp_icon_path);
				tmp_icon_path = NULL;
			}
		}
	}

out:
	if (icon_url != NULL)
		g_free (icon_url);
	if (tmp_icon_path != NULL) {
		g_free (tmp_icon_path);
	}
}

/**
 * as_component_complete:
 * @scr_base_url: Base url for screenshot-service, obtain via #AsDistroDetails
 * @icon_paths: Zero-terminated string array of possible (cached) icon locations
 *
 * Private function to complete a AsComponent with
 * additional data found on the system.
 *
 * INTERNAL
 */
void
as_component_complete (AsComponent *cpt, gchar *scr_base_url, gchar **icon_paths)
{
	AsComponentPrivate *priv = GET_PRIVATE (cpt);

	/* we want screenshot data from 3rd-party screenshot servers, if the component doesn't have screenshots defined already */
	if ((priv->screenshots->len == 0) && (priv->pkgnames != NULL)) {
		gchar *url;
		AsImage *img;
		AsScreenshot *sshot;

		url = g_build_filename (scr_base_url, "screenshot", priv->pkgnames[0], NULL);

		/* screenshots.debian.net-like services dont specify a size, so we choose the default sizes
		 * (800x600 for source-type images, 160x120 for thumbnails)
		 */

		/* add main image */
		img = as_image_new ();
		as_image_set_url (img, url);
		as_image_set_width (img, 800);
		as_image_set_height (img, 600);
		as_image_set_kind (img, AS_IMAGE_KIND_SOURCE);

		sshot = as_screenshot_new ();

		/* propagate locale */
		as_screenshot_set_active_locale (sshot, priv->active_locale);

		as_screenshot_add_image (sshot, img);
		as_screenshot_set_kind (sshot, AS_SCREENSHOT_KIND_DEFAULT);

		g_object_unref (img);
		g_free (url);

		/* add thumbnail */
		url = g_build_filename (scr_base_url, "thumbnail", priv->pkgnames[0], NULL);
		img = as_image_new ();
		as_image_set_url (img, url);
		as_image_set_width (img, 160);
		as_image_set_height (img, 120);
		as_image_set_kind (img, AS_IMAGE_KIND_THUMBNAIL);
		as_screenshot_add_image (sshot, img);

		/* add screenshot to component */
		as_component_add_screenshot (cpt, sshot);

		g_object_unref (img);
		g_object_unref (sshot);
		g_free (url);
	}

	/* improve icon paths */
	as_component_refine_icon (cpt, icon_paths);
}

/**
 * as_component_get_property:
 */
static void
as_component_get_property (GObject * object, guint property_id, GValue * value, GParamSpec * pspec)
{
	AsComponent *cpt;
	cpt = G_TYPE_CHECK_INSTANCE_CAST (object, AS_TYPE_COMPONENT, AsComponent);
	switch (property_id) {
		case AS_COMPONENT_KIND:
			g_value_set_enum (value, as_component_get_kind (cpt));
			break;
		case AS_COMPONENT_PKGNAMES:
			g_value_set_boxed (value, as_component_get_pkgnames (cpt));
			break;
		case AS_COMPONENT_ID:
			g_value_set_string (value, as_component_get_id (cpt));
			break;
		case AS_COMPONENT_NAME:
			g_value_set_string (value, as_component_get_name (cpt));
			break;
		case AS_COMPONENT_SUMMARY:
			g_value_set_string (value, as_component_get_summary (cpt));
			break;
		case AS_COMPONENT_DESCRIPTION:
			g_value_set_string (value, as_component_get_description (cpt));
			break;
		case AS_COMPONENT_KEYWORDS:
			g_value_set_boxed (value, as_component_get_keywords (cpt));
			break;
		case AS_COMPONENT_ICON_URLS:
			g_value_set_boxed (value, as_component_get_icon_urls (cpt));
			break;
		case AS_COMPONENT_URLS:
			g_value_set_boxed (value, as_component_get_urls (cpt));
			break;
		case AS_COMPONENT_CATEGORIES:
			g_value_set_boxed (value, as_component_get_categories (cpt));
			break;
		case AS_COMPONENT_PROJECT_LICENSE:
			g_value_set_string (value, as_component_get_project_license (cpt));
			break;
		case AS_COMPONENT_PROJECT_GROUP:
			g_value_set_string (value, as_component_get_project_group (cpt));
			break;
		case AS_COMPONENT_DEVELOPER_NAME:
			g_value_set_string (value, as_component_get_developer_name (cpt));
			break;
		case AS_COMPONENT_SCREENSHOTS:
			g_value_set_boxed (value, as_component_get_screenshots (cpt));
			break;
		default:
			G_OBJECT_WARN_INVALID_PROPERTY_ID (object, property_id, pspec);
			break;
	}
}

/**
 * as_component_set_property:
 */
static void
as_component_set_property (GObject * object, guint property_id, const GValue * value, GParamSpec * pspec)
{
	AsComponent *cpt;
	cpt = G_TYPE_CHECK_INSTANCE_CAST (object, AS_TYPE_COMPONENT, AsComponent);

	switch (property_id) {
		case AS_COMPONENT_KIND:
			as_component_set_kind (cpt, g_value_get_enum (value));
			break;
		case AS_COMPONENT_PKGNAMES:
			as_component_set_pkgnames (cpt, g_value_get_boxed (value));
			break;
		case AS_COMPONENT_ID:
			as_component_set_id (cpt, g_value_get_string (value));
			break;
		case AS_COMPONENT_NAME:
			as_component_set_name (cpt, g_value_get_string (value), NULL);
			break;
		case AS_COMPONENT_SUMMARY:
			as_component_set_summary (cpt, g_value_get_string (value), NULL);
			break;
		case AS_COMPONENT_DESCRIPTION:
			as_component_set_description (cpt, g_value_get_string (value), NULL);
			break;
		case AS_COMPONENT_KEYWORDS:
			as_component_set_keywords (cpt, g_value_get_boxed (value), NULL);
			break;
		case AS_COMPONENT_CATEGORIES:
			as_component_set_categories (cpt, g_value_get_boxed (value));
			break;
		case AS_COMPONENT_PROJECT_LICENSE:
			as_component_set_project_license (cpt, g_value_get_string (value));
			break;
		case AS_COMPONENT_PROJECT_GROUP:
			as_component_set_project_group (cpt, g_value_get_string (value));
			break;
		case AS_COMPONENT_DEVELOPER_NAME:
			as_component_set_developer_name (cpt, g_value_get_string (value), NULL);
			break;
		default:
			G_OBJECT_WARN_INVALID_PROPERTY_ID (object, property_id, pspec);
			break;
	}
}

/**
 * as_component_class_init:
 */
static void
as_component_class_init (AsComponentClass * klass)
{
	GObjectClass *object_class = G_OBJECT_CLASS (klass);
	object_class->finalize = as_component_finalize;
	object_class->get_property = as_component_get_property;
	object_class->set_property = as_component_set_property;

	g_object_class_install_property (object_class,
								AS_COMPONENT_KIND,
								g_param_spec_enum ("kind", "kind", "kind", AS_TYPE_COMPONENT_KIND, 0, G_PARAM_STATIC_NAME | G_PARAM_STATIC_NICK | G_PARAM_STATIC_BLURB | G_PARAM_READABLE | G_PARAM_WRITABLE));
	g_object_class_install_property (object_class,
								AS_COMPONENT_PKGNAMES,
								g_param_spec_boxed ("pkgnames", "pkgnames", "pkgnames", G_TYPE_STRV, G_PARAM_STATIC_NAME | G_PARAM_STATIC_NICK | G_PARAM_STATIC_BLURB | G_PARAM_READABLE | G_PARAM_WRITABLE));
	g_object_class_install_property (object_class,
								AS_COMPONENT_ID,
								g_param_spec_string ("id", "id", "id", NULL, G_PARAM_STATIC_NAME | G_PARAM_STATIC_NICK | G_PARAM_STATIC_BLURB | G_PARAM_READABLE | G_PARAM_WRITABLE));
	g_object_class_install_property (object_class,
								AS_COMPONENT_NAME,
								g_param_spec_string ("name", "name", "name", NULL, G_PARAM_STATIC_NAME | G_PARAM_STATIC_NICK | G_PARAM_STATIC_BLURB | G_PARAM_READABLE | G_PARAM_WRITABLE));
	g_object_class_install_property (object_class,
								AS_COMPONENT_SUMMARY,
								g_param_spec_string ("summary", "summary", "summary", NULL, G_PARAM_STATIC_NAME | G_PARAM_STATIC_NICK | G_PARAM_STATIC_BLURB | G_PARAM_READABLE | G_PARAM_WRITABLE));
	g_object_class_install_property (object_class,
								AS_COMPONENT_DESCRIPTION,
								g_param_spec_string ("description", "description", "description", NULL, G_PARAM_STATIC_NAME | G_PARAM_STATIC_NICK | G_PARAM_STATIC_BLURB | G_PARAM_READABLE | G_PARAM_WRITABLE));
	g_object_class_install_property (object_class,
								AS_COMPONENT_KEYWORDS,
								g_param_spec_boxed ("keywords", "keywords", "keywords", G_TYPE_STRV, G_PARAM_STATIC_NAME | G_PARAM_STATIC_NICK | G_PARAM_STATIC_BLURB | G_PARAM_READABLE | G_PARAM_WRITABLE));
	g_object_class_install_property (object_class,
								AS_COMPONENT_ICON_URLS,
								g_param_spec_boxed ("icon-urls", "icon-urls", "icon-urls", G_TYPE_HASH_TABLE, G_PARAM_STATIC_NAME | G_PARAM_STATIC_NICK | G_PARAM_STATIC_BLURB | G_PARAM_READABLE));
	g_object_class_install_property (object_class,
								AS_COMPONENT_URLS,
								g_param_spec_boxed ("urls", "urls", "urls", G_TYPE_HASH_TABLE, G_PARAM_STATIC_NAME | G_PARAM_STATIC_NICK | G_PARAM_STATIC_BLURB | G_PARAM_READABLE));
	g_object_class_install_property (object_class,
								AS_COMPONENT_CATEGORIES,
								g_param_spec_boxed ("categories", "categories", "categories", G_TYPE_STRV, G_PARAM_STATIC_NAME | G_PARAM_STATIC_NICK | G_PARAM_STATIC_BLURB | G_PARAM_READABLE | G_PARAM_WRITABLE));
	g_object_class_install_property (object_class,
								AS_COMPONENT_PROJECT_LICENSE,
								g_param_spec_string ("project-license", "project-license", "project-license", NULL, G_PARAM_STATIC_NAME | G_PARAM_STATIC_NICK | G_PARAM_STATIC_BLURB | G_PARAM_READABLE | G_PARAM_WRITABLE));
	g_object_class_install_property (object_class,
								AS_COMPONENT_PROJECT_GROUP,
								g_param_spec_string ("project-group", "project-group", "project-group", NULL, G_PARAM_STATIC_NAME | G_PARAM_STATIC_NICK | G_PARAM_STATIC_BLURB | G_PARAM_READABLE | G_PARAM_WRITABLE));
	g_object_class_install_property (object_class,
								AS_COMPONENT_DEVELOPER_NAME,
								g_param_spec_string ("developer-name", "developer-name", "developer-name", NULL, G_PARAM_STATIC_NAME | G_PARAM_STATIC_NICK | G_PARAM_STATIC_BLURB | G_PARAM_READABLE | G_PARAM_WRITABLE));
	g_object_class_install_property (object_class,
								AS_COMPONENT_SCREENSHOTS,
								g_param_spec_boxed ("screenshots", "screenshots", "screenshots", G_TYPE_PTR_ARRAY, G_PARAM_STATIC_NAME | G_PARAM_STATIC_NICK | G_PARAM_STATIC_BLURB | G_PARAM_READABLE));
}

/**
 * as_component_new:
 *
 * Creates a new #AsComponent.
 *
 * Returns: (transfer full): a new #AsComponent
 **/
AsComponent*
as_component_new (void)
{
	AsComponent *cpt;
	cpt = g_object_new (AS_TYPE_COMPONENT, NULL);
	return AS_COMPONENT (cpt);
}<|MERGE_RESOLUTION|>--- conflicted
+++ resolved
@@ -1457,7 +1457,6 @@
 		g_hash_table_insert (priv->icons_cache, g_strdup (size), g_strdup (value));
 		return;
 	}
-<<<<<<< HEAD
 
 	if (kind == AS_ICON_KIND_LOCAL) {
 		if (priv->icons_local == NULL)
@@ -1466,16 +1465,6 @@
 		return;
 	}
 
-=======
-
-	if (kind == AS_ICON_KIND_LOCAL) {
-		if (priv->icons_local == NULL)
-			priv->icons_local = g_hash_table_new_full (g_str_hash, g_str_equal, g_free, g_free);
-		g_hash_table_insert (priv->icons_local, g_strdup (size), g_strdup (value));
-		return;
-	}
-
->>>>>>> 882a3aeb
 	if (kind == AS_ICON_KIND_REMOTE) {
 		if (priv->icons_remote == NULL)
 			priv->icons_remote = g_hash_table_new_full (g_str_hash, g_str_equal, g_free, g_free);
