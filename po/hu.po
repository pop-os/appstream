--- conflicted
+++ resolved
@@ -8,11 +8,7 @@
 msgstr ""
 "Project-Id-Version: AppStream\n"
 "Report-Msgid-Bugs-To: distributions@lists.freedesktop.org\n"
-<<<<<<< HEAD
-"POT-Creation-Date: 2015-06-26 14:43+0200\n"
-=======
 "POT-Creation-Date: 2015-08-28 21:16+0200\n"
->>>>>>> 882a3aeb
 "PO-Revision-Date: 2015-06-24 17:54+0000\n"
 "Last-Translator: Balázs Úr <urbalazs@gmail.com>\n"
 "Language-Team: Hungarian (http://www.transifex.com/freedesktop/appstream/"
@@ -53,9 +49,6 @@
 msgid "Bundle"
 msgstr "Csomag"
 
-msgid "Bundle"
-msgstr "Csomag"
-
 msgid "Categories"
 msgstr "Kategóriák"
 
@@ -167,15 +160,6 @@
 msgid "Show extra debugging information"
 msgstr "További hibakeresési információk megjelenítése"
 
-<<<<<<< HEAD
-msgid "Show issues from pedantic tests"
-msgstr "Hibák megjelenítése a kínosan aprólékos tesztekből"
-
-msgid "Show program version"
-msgstr "Programverzió megjelenítése"
-
-=======
->>>>>>> 882a3aeb
 msgid "Show the program version"
 msgstr "A programverzió megjelenítése"
 
