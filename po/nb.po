--- conflicted
+++ resolved
@@ -7,11 +7,7 @@
 "Project-Id-Version: appstream\n"
 "Report-Msgid-Bugs-To: appstream@lists.freedesktop.org\n"
 "POT-Creation-Date: 2018-06-10 15:36+0200\n"
-<<<<<<< HEAD
-"PO-Revision-Date: 2018-03-29 06:03+0000\n"
-=======
 "PO-Revision-Date: 2018-06-10 17:06+0000\n"
->>>>>>> 2dcf373e
 "Last-Translator: Allan Nordhøy <epost@anotheragency.no>\n"
 "Language-Team: Norwegian Bokmål <https://hosted.weblate.org/projects/"
 "appstream/translations/nb/>\n"
@@ -228,11 +224,7 @@
 
 #: tools/appstream-cli.c:712
 msgid "Compare two version numbers."
-<<<<<<< HEAD
-msgstr ""
-=======
 msgstr "Sammenlign to versjonsnummer."
->>>>>>> 2dcf373e
 
 #: src/as-provided.c:167
 msgid "Component"
@@ -813,19 +805,13 @@
 "programvarekomponentidentifikator."
 
 #: tools/appstream-cli.c:622
-<<<<<<< HEAD
-=======
 #, fuzzy
->>>>>>> 2dcf373e
 msgid ""
 "Too many parameters: Need two version numbers or version numbers and a "
 "comparison operator."
 msgstr ""
-<<<<<<< HEAD
-=======
 "For mange parametere: Trenger to versjonsnummer eller versjonsnummer og "
 "sammenligningsoperatør."
->>>>>>> 2dcf373e
 
 #: tools/ascli-actions-mdata.c:541
 #, c-format
@@ -883,11 +869,7 @@
 #: tools/appstream-cli.c:582
 #, c-format
 msgid "Unknown compare relation '%s'. Valid values are:"
-<<<<<<< HEAD
-msgstr ""
-=======
 msgstr "Ukjent sammenligningsrelasjon \"%s\". Gyldige verdier er:"
->>>>>>> 2dcf373e
 
 #. TRANSLATORS: ascli flag description for: --from-desktop (part of the new-template subcommand)
 #: tools/appstream-cli.c:649
@@ -985,11 +967,7 @@
 #: tools/appstream-cli.c:553
 msgid ""
 "You need to provide at least two version numbers to compare as parameters."
-<<<<<<< HEAD
-msgstr ""
-=======
 msgstr "Du må oppgi minst to versjonsnummer å sammenligne som parameter."
->>>>>>> 2dcf373e
 
 #. TRANSLATORS: ascli has been run without command.
 #: tools/appstream-cli.c:767
