--- conflicted
+++ resolved
@@ -8,11 +8,7 @@
 "Project-Id-Version: AppStream\n"
 "Report-Msgid-Bugs-To: appstream@lists.freedesktop.org\n"
 "POT-Creation-Date: 2018-06-10 15:36+0200\n"
-<<<<<<< HEAD
-"PO-Revision-Date: 2018-03-29 06:53+0000\n"
-=======
 "PO-Revision-Date: 2018-06-11 06:33+0000\n"
->>>>>>> 2dcf373e
 "Last-Translator: Milo Casagrande <milo@ubuntu.com>\n"
 "Language-Team: Italian <https://hosted.weblate.org/projects/appstream/"
 "translations/it/>\n"
@@ -231,11 +227,7 @@
 
 #: tools/appstream-cli.c:712
 msgid "Compare two version numbers."
-<<<<<<< HEAD
-msgstr ""
-=======
 msgstr "Confronta due numeri di versione"
->>>>>>> 2dcf373e
 
 #: src/as-provided.c:167
 msgid "Component"
@@ -822,11 +814,8 @@
 "Too many parameters: Need two version numbers or version numbers and a "
 "comparison operator."
 msgstr ""
-<<<<<<< HEAD
-=======
 "Troppi parametri: necessari due numeri di versione o un numero di versione e "
 "un operatore di confronto."
->>>>>>> 2dcf373e
 
 #: tools/ascli-actions-mdata.c:541
 #, c-format
@@ -885,11 +874,7 @@
 #: tools/appstream-cli.c:582
 #, c-format
 msgid "Unknown compare relation '%s'. Valid values are:"
-<<<<<<< HEAD
-msgstr ""
-=======
 msgstr "Operazione di comparazione \"%s\" non riconosciuta. Valori validi sono:"
->>>>>>> 2dcf373e
 
 #. TRANSLATORS: ascli flag description for: --from-desktop (part of the new-template subcommand)
 #: tools/appstream-cli.c:649
@@ -988,11 +973,8 @@
 msgid ""
 "You need to provide at least two version numbers to compare as parameters."
 msgstr ""
-<<<<<<< HEAD
-=======
 "È necessario fornire almeno due numeri di versione da comparare come "
 "argomenti."
->>>>>>> 2dcf373e
 
 #. TRANSLATORS: ascli has been run without command.
 #: tools/appstream-cli.c:767
