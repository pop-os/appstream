--- conflicted
+++ resolved
@@ -8,13 +8,8 @@
 "Project-Id-Version: AppStream\n"
 "Report-Msgid-Bugs-To: appstream@lists.freedesktop.org\n"
 "POT-Creation-Date: 2018-06-10 15:36+0200\n"
-<<<<<<< HEAD
-"PO-Revision-Date: 2018-04-25 06:37+0000\n"
-"Last-Translator: Jean-François Michaud <jfmichaud31@gmail.com>\n"
-=======
 "PO-Revision-Date: 2018-07-21 10:37+0000\n"
 "Last-Translator: Hugo Locurcio <hugo.locurcio@hugo.pro>\n"
->>>>>>> 2dcf373e
 "Language-Team: French <https://hosted.weblate.org/projects/appstream/"
 "translations/fr/>\n"
 "Language: fr\n"
@@ -22,11 +17,7 @@
 "Content-Type: text/plain; charset=UTF-8\n"
 "Content-Transfer-Encoding: 8bit\n"
 "Plural-Forms: nplurals=2; plural=n > 1;\n"
-<<<<<<< HEAD
-"X-Generator: Weblate 3.0-dev\n"
-=======
 "X-Generator: Weblate 3.1-dev\n"
->>>>>>> 2dcf373e
 
 #: tools/appstream-cli.c:146
 #, c-format
@@ -237,11 +228,7 @@
 
 #: tools/appstream-cli.c:712
 msgid "Compare two version numbers."
-<<<<<<< HEAD
-msgstr ""
-=======
 msgstr "Comparer deux numéros de version."
->>>>>>> 2dcf373e
 
 #: src/as-provided.c:167
 msgid "Component"
@@ -841,11 +828,8 @@
 "Too many parameters: Need two version numbers or version numbers and a "
 "comparison operator."
 msgstr ""
-<<<<<<< HEAD
-=======
 "Trop de paramètres : Il faut deux numéros de version ou deux numéros de "
 "version et un opérateur de comparaison."
->>>>>>> 2dcf373e
 
 #: tools/ascli-actions-mdata.c:541
 #, c-format
@@ -906,12 +890,6 @@
 #, c-format
 msgid "Unknown compare relation '%s'. Valid values are:"
 msgstr "Relation de comparaison « %s » inconnue. Les valeurs valables sont :"
-
-#. * TRANSLATORS: The user tried to compare version numbers, but the comparison operator (greater-then, equal, etc.) was invalid.
-#: tools/appstream-cli.c:582
-#, c-format
-msgid "Unknown compare relation '%s'. Valid values are:"
-msgstr ""
 
 #. TRANSLATORS: ascli flag description for: --from-desktop (part of the new-template subcommand)
 #: tools/appstream-cli.c:649
@@ -1012,10 +990,7 @@
 msgid ""
 "You need to provide at least two version numbers to compare as parameters."
 msgstr ""
-<<<<<<< HEAD
-=======
 "Vous devez fournir en paramètre au moins deux numéros de version à comparer."
->>>>>>> 2dcf373e
 
 #. TRANSLATORS: ascli has been run without command.
 #: tools/appstream-cli.c:767
