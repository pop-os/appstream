--- conflicted
+++ resolved
@@ -7,11 +7,7 @@
 msgid   ""
 msgstr  "Project-Id-Version: appstream\n"
         "Report-Msgid-Bugs-To: distributions@lists.freedesktop.org\n"
-<<<<<<< HEAD
-        "POT-Creation-Date: 2015-06-26 14:44+0200\n"
-=======
         "POT-Creation-Date: 2015-08-28 21:16+0200\n"
->>>>>>> 882a3aeb
         "PO-Revision-Date: YEAR-MO-DA HO:MI+ZONE\n"
         "Last-Translator: FULL NAME <EMAIL@ADDRESS>\n"
         "Language-Team: LANGUAGE <LL@li.org>\n"
@@ -45,9 +41,6 @@
 msgid   "Bundle"
 msgstr  ""
 
-msgid   "Bundle"
-msgstr  ""
-
 msgid   "Categories"
 msgstr  ""
 
@@ -152,15 +145,6 @@
 msgid   "Show extra debugging information"
 msgstr  ""
 
-<<<<<<< HEAD
-msgid   "Show issues from pedantic tests"
-msgstr  ""
-
-msgid   "Show program version"
-msgstr  ""
-
-=======
->>>>>>> 882a3aeb
 msgid   "Show the program version"
 msgstr  ""
 
