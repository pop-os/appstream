# SOME DESCRIPTIVE TITLE.
# Copyright (C) YEAR Matthias Klumpp
# This file is distributed under the same license as the appstream package.
# Translators:
# Hotellook, 2014
# Matjaž Mozetič <m.mozetic@matmoz.si>, 2015
msgid ""
msgstr ""
"Project-Id-Version: AppStream\n"
"Report-Msgid-Bugs-To: appstream@lists.freedesktop.org\n"
"POT-Creation-Date: 2018-06-10 15:36+0200\n"
<<<<<<< HEAD
"PO-Revision-Date: 2018-04-02 04:02+0000\n"
=======
"PO-Revision-Date: 2018-07-19 16:20+0000\n"
>>>>>>> 2dcf373e
"Last-Translator: Chang-Chia Tseng <pswo10680@gmail.com>\n"
"Language-Team: Chinese (Traditional) <https://hosted.weblate.org/projects/"
"appstream/translations/zh_Hant/>\n"
"Language: zh_TW\n"
"MIME-Version: 1.0\n"
"Content-Type: text/plain; charset=UTF-8\n"
"Content-Transfer-Encoding: 8bit\n"
"Plural-Forms: nplurals=1; plural=0;\n"
"X-Generator: Weblate 3.1-dev\n"

#: tools/appstream-cli.c:146
#, c-format
msgid "'%s' command"
msgstr "「%s」指令"

#: src/as-category.c:168
msgctxt "Category of Graphics"
msgid "3D Graphics"
msgstr "3D 圖形"

#: src/as-category.c:123
msgctxt "Category of Games"
msgid "Action"
msgstr "動作"

#. TRANSLATORS: this is the main category for Add-ons
#. TRANSLATORS: Addons are extensions for existing software components, e.g. support for more visual effects for a video editor
#: src/as-category.c:320 tools/ascli-utils.c:385
msgid "Add-ons"
msgstr "附加元件"

#: src/as-category.c:126
msgctxt "Category of Games"
msgid "Adventure"
msgstr "冒險"

#. TRANSLATORS: ascli flag description for: --pedantic (used by the "validate" command)
#: tools/appstream-cli.c:115
msgid "Also show pedantic hints."
msgstr "也列印詳盡的提示。"

#: tools/appstream-cli.c:696
msgid "An item type (e.g. lib, bin, python3, …)"
msgstr "項目類型（例：lib、bin、python3…等）"

#: data/org.freedesktop.appstream.cli.metainfo.xml:9
msgid "An utility to work with AppStream metadata"
msgstr "處理 AppStream 中介資料的公用程式"

#: data/org.freedesktop.appstream.cli.metainfo.xml:8
msgid "AppStream CLI"
msgstr "AppStream 命令列介面"

#. TRANSLATORS: Output if appstreamcli --version is run and the CLI and libappstream versions differ.
#: tools/appstream-cli.c:789
#, c-format
msgid ""
"AppStream CLI tool version: %s\n"
"AppStream library version: %s"
msgstr ""
"AppStream CLI 工具版本：%s\n"
"AppStream 函式庫版本：%s"

#. TRANSLATORS: In the status report of ascli: Header
#: tools/ascli-actions-misc.c:45
msgid "AppStream Status:"
msgstr "AppStream 狀態："

#. we performed a cache refresh
#. TRANSLATORS: Updating the metadata cache succeeded
#: tools/ascli-actions-mdata.c:80
msgid "AppStream cache update completed successfully."
msgstr "AppStream 快取更新成功完成。"

#: src/as-pool.c:1560
#, c-format
msgid ""
"AppStream cache update failed. Turn on verbose mode to get more detailed "
"issue information."
msgstr "AppStream 快取更新失敗。請開啟詳盡模式取得更多該議題相關的資訊細節。"

#. cache wasn't updated, so the update wasn't necessary
#: tools/ascli-actions-mdata.c:86
msgid "AppStream cache update is not necessary."
msgstr "不必更新 AppStream 快取。"

#. TRANSLATORS: This is the header to the --help menu for subcommands
#. TRANSLATORS: This is the header to the --help menu
#: tools/appstream-cli.c:143 tools/appstream-cli.c:689
msgid "AppStream command-line interface"
msgstr "AppStream 指令列介面"

#: data/org.freedesktop.appstream.cli.metainfo.xml:12
msgid ""
"AppStream is a cross-distribution specification to provide metadata about "
"software components."
msgstr "AppStream 為一個跨散佈版的規範，旨在提供軟體組件的中介資料。"

#: src/as-pool.c:1546
#, c-format
msgid "AppStream system cache was updated, but problems were found: %s"
msgstr "AppStream 系統快取已更新，但發現一些問題：%s"

#. TRANSLATORS: Output if appstreamcli --version is executed.
#: tools/appstream-cli.c:786
#, c-format
msgid "AppStream version: %s"
msgstr "AppStream 版本：%s"

#: src/as-category.c:129
msgctxt "Category of Games"
msgid "Arcade"
msgstr "機臺"

#: src/as-category.c:234
msgctxt "Category of Science"
msgid "Artificial Intelligence"
msgstr "人工智慧"

#: src/as-category.c:101
msgctxt "Category of Education"
msgid "Astronomy"
msgstr "天文"

#: src/as-category.c:237
msgctxt "Category of Science"
msgid "Astronomy"
msgstr "天文"

#. TRANSLATORS: this is the menu spec main category for Audio & Video
#: src/as-category.c:302
msgid "Audio & Video"
msgstr "音訊和視訊"

#: src/as-category.c:68
msgctxt "Category of AudioVideo"
msgid "Audio Creation & Editing"
msgstr "音訊創作和編輯"

#: src/as-provided.c:147
msgid "Binaries"
msgstr "二進位檔"

#: src/as-category.c:132
msgctxt "Category of Games"
msgid "Blocks"
msgstr "方塊"

#: src/as-category.c:135
msgctxt "Category of Games"
msgid "Board"
msgstr "棋盤"

#: tools/ascli-utils.c:286
msgid "Bundle"
msgstr "套組"

#: src/as-pool.c:1486
#, c-format
msgid "Cache location '%s' is not writable."
msgstr "無法寫入「%s」快取位置。"

#: src/as-category.c:191
msgctxt "Category of Office"
msgid "Calendar"
msgstr "行事曆"

#: tools/ascli-actions-mdata.c:324
#, c-format
msgid ""
"Can not copy '%s': File does not have a '.metainfo.xml' or '.appdata.xml' "
"suffix."
msgstr "無法複製「%s」：檔案沒有「.metainfo.xml」或「.appdata.xml」後綴字。"

#: src/as-category.c:138
msgctxt "Category of Games"
msgid "Card"
msgstr "紙牌"

#: tools/ascli-utils.c:356
msgid "Categories"
msgstr "類別"

#: src/as-category.c:259
msgctxt "Category of Communication"
msgid "Chat"
msgstr "聊天"

#: src/as-category.c:104
msgctxt "Category of Education"
msgid "Chemistry"
msgstr "化學"

#: src/as-category.c:240
msgctxt "Category of Science"
msgid "Chemistry"
msgstr "化學"

#: src/as-category.c:214
msgctxt "Category of Addons"
msgid "Codecs"
msgstr "編解碼器"

#. TRANSLATORS: this is the menu spec main category for Communication
#: src/as-category.c:326
msgid "Communication & News"
msgstr "溝通和新聞"

#: tools/appstream-cli.c:712
msgid "Compare two version numbers."
<<<<<<< HEAD
msgstr ""
=======
msgstr "比較兩個版本號。"
>>>>>>> 2dcf373e

#: src/as-provided.c:167
msgid "Component"
msgstr "組件"

#. TRANSLATORS: We found no distribution package or bundle to install to make this software available
#: tools/ascli-actions-pkgmgr.c:106
#, c-format
msgid "Component '%s' has no installation candidate."
msgstr "「%s」組件尚無安裝候選。"

#: tools/ascli-utils.c:364
msgid "Compulsory for"
msgstr "強制項目為"

#. TRANSLATORS: "convert" command in ascli. "Collection XML" is a term describing a specific type of AppStream XML data.
#: tools/appstream-cli.c:711
msgid "Convert collection XML to YAML or vice versa."
msgstr "將收藏集 XML 轉換成 YAML，或是相反。"

#. TRANSLATORS: Search for provided items (e.g. mimetypes, modaliases, ..) yielded no results
#: tools/ascli-actions-mdata.c:225
#, c-format
msgid "Could not find component providing '%s::%s'."
msgstr "找不到提供「%s::%s」的組件。"

#: tools/appstream-cli.c:713
msgid ""
"Create a template for a metainfo file (to be filled out by the upstream "
"project)."
msgstr "製作中介資訊檔的範本（由上游專案填寫）。"

#: src/as-provided.c:161
msgid "DBus Session Services"
msgstr "DBus 作業階段服務"

#: src/as-provided.c:159
msgid "DBus System Services"
msgstr "DBus 系統服務"

#: src/as-category.c:195
msgctxt "Category of Office"
msgid "Database"
msgstr "資料庫"

#: src/as-category.c:86
msgctxt "Category of Development"
msgid "Debuggers"
msgstr "除錯器"

#: tools/ascli-utils.c:340
msgid "Default Screenshot URL"
msgstr "預設螢幕快照 URL"

#. TRANSLATORS: ascli flag description for: --format
#: tools/appstream-cli.c:83
msgid "Default metadata format (valid values are 'xml' and 'yaml')."
msgstr "預設中介資料格式（有效的值為「xml」和「yaml」）。"

#: tools/ascli-utils.c:320
msgid "Description"
msgstr "描述"

#. developer name
#: tools/ascli-utils.c:308
msgid "Developer"
msgstr "開發者"

#. TRANSLATORS: this is the menu spec main category for Development
#: src/as-category.c:305
msgid "Developer Tools"
msgstr "開發者工具"

#: tools/appstream-cli.c:708
msgid "Display status information about available AppStream metadata."
msgstr "顯示可用的 AppStream 中介資料相關狀態資訊。"

#. TRANSLATORS: In the status report of ascli: Refers to the metadata shipped by distributions
#: tools/ascli-actions-misc.c:50
msgid "Distribution metadata:"
msgstr "散佈版中介資料："

#. TRANSLATORS: ascli flag description for: --no-net (used by the "validate" command)
#: tools/appstream-cli.c:120
msgid "Do not use network access."
msgstr "不使用網路存取。"

#. TRANSLATORS: ascli flag description for: --no-color
#: tools/appstream-cli.c:750
msgid "Don't show colored output."
msgstr "不要顯示色彩化的輸出。"

#: tools/appstream-cli.c:699
msgid "Dump raw XML metadata for a component matching the ID."
msgstr "傾印符合該 ID 的組件原生 XML 中介資料。"

#. TRANSLATORS: this is the menu spec main category for Education
#: src/as-category.c:308
msgid "Education"
msgstr "教育"

#. TRANSLATORS: No metainfo files have been found
#: tools/ascli-actions-misc.c:107 tools/ascli-actions-misc.c:127
msgid "Empty."
msgstr "空的。"

#: src/as-category.c:141
msgctxt "Category of Games"
msgid "Emulators"
msgstr "模擬器"

#. TRANSLATORS: ascli flag description for: --force
#: tools/appstream-cli.c:234
msgid "Enforce a cache refresh."
msgstr "強制重新整理快取。"

#: tools/ascli-actions-misc.c:157
#, c-format
msgid "Error while loading the metadata pool: %s"
msgstr "載入中介資料集池時發生錯誤：%s"

#: tools/ascli-utils.c:314
msgid "Extends"
msgstr "擴展"

#: src/as-category.c:65
msgctxt "Category of AudioVideo"
msgid "Featured"
msgstr "特選"

#: src/as-category.c:256
msgctxt "Category of Communication"
msgid "Featured"
msgstr "特選"

#: src/as-category.c:83
msgctxt "Category of Development"
msgid "Featured"
msgstr "特選"

#: src/as-category.c:98
msgctxt "Category of Education"
msgid "Featured"
msgstr "特選"

#: src/as-category.c:120
msgctxt "Category of Games"
msgid "Featured"
msgstr "特選"

#: src/as-category.c:165
msgctxt "Category of Graphics"
msgid "Featured"
msgstr "特選"

#: src/as-category.c:188
msgctxt "Category of Office"
msgid "Featured"
msgstr "特選"

#: src/as-category.c:231
msgctxt "Category of Science"
msgid "Featured"
msgstr "特選"

#: src/as-category.c:278
msgctxt "Category of Utility"
msgid "Featured"
msgstr "特選"

#: src/as-category.c:287
msgctxt "Category of Utility"
msgid "File System"
msgstr "檔案系統"

#: src/as-category.c:198
msgctxt "Category of Office"
msgid "Finance"
msgstr "財經"

#: src/as-provided.c:165
msgid "Flashed Firmware"
msgstr "快閃記憶韌體"

#: src/as-provided.c:151
msgid "Fonts"
msgstr "字型"

#: src/as-category.c:211
msgctxt "Category of Addons"
msgid "Fonts"
msgstr "字型"

#. TRANSLATORS: Found metainfo files in legacy directories
#: tools/ascli-actions-misc.c:136
#, c-format
msgid "Found %i components in legacy paths."
msgstr "遺留路徑中找到 %i 個組件。"

#: tools/ascli-actions-misc.c:121
#, c-format
msgid "Found %i components."
msgstr "找到 %i 個組件。"

#. TRANSLATORS: this is the menu spec main category for Game
#: src/as-category.c:311
msgid "Games"
msgstr "遊戲"

#: tools/appstream-cli.c:695
msgid "Get components which provide the given item."
msgstr "取得提供指定項目的組件。"

#: tools/appstream-cli.c:694
msgid "Get information about a component by its ID."
msgstr "根據 ID 取得組件的資訊。"

#. TRANSLATORS: this is the menu spec main category for Graphics
#: src/as-category.c:314
msgid "Graphics & Photography"
msgstr "圖形和攝影"

#: tools/ascli-utils.c:287
msgid "Homepage"
msgstr "首頁"

#: src/as-category.c:89
msgctxt "Category of Development"
msgid "IDEs"
msgstr "IDE"

#: tools/ascli-utils.c:288
msgid "Icon"
msgstr "圖示"

#: tools/ascli-actions-misc.c:92
msgid "Iconsets"
msgstr "圖示集"

#: tools/ascli-utils.c:282
msgid "Identifier"
msgstr "辨識碼"

#: src/as-category.c:217
msgctxt "Category of Addons"
msgid "Input Sources"
msgstr "輸入來源"

#: tools/appstream-cli.c:709
msgid "Install a metadata file into the right location."
msgstr "安裝中介資料檔到適當位置。"

#: tools/appstream-cli.c:705
msgid "Install software matching the component-ID."
msgstr "安裝符合組件 ID 的軟體。"

#: tools/ascli-actions-mdata.c:210
msgid "Invalid type for provided item selected. Valid values are:"
msgstr "選取的供應項目類型無效。有效的值有："

#: src/as-category.c:144
msgctxt "Category of Games"
msgid "Kids"
msgstr "孩童"

#: src/as-category.c:220
msgctxt "Category of Addons"
msgid "Language Packs"
msgstr "語言包"

#: src/as-category.c:107
msgctxt "Category of Education"
msgid "Languages"
msgstr "語言"

#: src/as-provided.c:145
msgid "Libraries"
msgstr "函式庫"

#. license
#: tools/ascli-utils.c:350
msgid "License"
msgstr "授權條款"

#: src/as-category.c:223
msgctxt "Category of Addons"
msgid "Localization"
msgstr "在地化"

#: src/as-category.c:147
msgctxt "Category of Games"
msgid "Logic"
msgstr "邏輯"

#: src/as-provided.c:149
msgid "MIME types"
msgstr "MIME 類型"

#. TRANSLATORS: ascli flag description for: --no-cache
#: tools/appstream-cli.c:67
msgid "Make request without any caching."
msgstr "提出請求但不作快取。"

#. TRANSLATORS: ascli flag description for: --cachepath
#: tools/appstream-cli.c:57
msgid "Manually selected location of AppStream cache."
msgstr "手動選取 AppStream 快取的位置。"

#. TRANSLATORS: ascli flag description for: --datapath
#: tools/appstream-cli.c:62
msgid "Manually selected location of AppStream metadata to scan."
msgstr "手動選取要掃描的 AppStream 中介資料位置。"

#: src/as-category.c:111
msgctxt "Category of Education"
msgid "Math"
msgstr "數學"

#: src/as-category.c:243
msgctxt "Category of Science"
msgid "Math"
msgstr "數學"

#: tools/ascli-actions-mdata.c:361
#, c-format
msgid "Metadata file '%s' does not exist."
msgstr "「%s」中介資料檔並不存在。"

#: src/as-pool.c:758
msgid "Metadata files have errors:"
msgstr "中介資料檔中有誤："

#. TRANSLATORS: Info about upstream metadata / metainfo files in the ascli status report
#: tools/ascli-actions-misc.c:114
msgid "Metainfo files:"
msgstr "中介資料檔："

#: src/as-provided.c:153
msgid "Modaliases"
msgstr "Modalias 檔"

#: src/as-category.c:74
msgctxt "Category of AudioVideo"
msgid "Music Players"
msgstr "音樂播放器"

#: tools/ascli-utils.c:283
msgid "Name"
msgstr "名稱"

#: src/as-category.c:266
msgctxt "Category of Communication"
msgid "News"
msgstr "新聞"

#: tools/ascli-actions-mdata.c:179
#, c-format
msgid "No component matching '%s' found."
msgstr "找不到符合「%s」的組件。"

#: tools/ascli-actions-misc.c:103
msgid "No icons."
msgstr "無圖示。"

#: tools/ascli-actions-pkgmgr.c:53
msgid ""
"No suitable package manager CLI found. Please make sure that e.g. \"pkcon"
"\" (part of PackageKit) is available."
msgstr ""
"找不到適當的軟體包管理程式 CLI。例如請確認「pkcon」是否可以使用（PackageKit "
"的一部分）。"

#: tools/ascli-actions-mdata.c:203
msgid "No value for the item to search for was defined."
msgstr "要搜尋的項目未定義該值。"

#. TRANSLATORS: this is the menu spec main category for Office
#: src/as-category.c:317
msgid "Office"
msgstr "辦公"

#. TRANSLATORS: An unknown option was passed to appstreamcli.
#: tools/appstream-cli.c:181
#, c-format
msgid "Option '%s' is unknown."
msgstr "「%s」選項不明。"

#: tools/ascli-utils.c:285
msgid "Package"
msgstr "軟體包"

#: src/as-category.c:171
msgctxt "Category of Graphics"
msgid "Photography"
msgstr "攝影"

#. TRANSLATORS: ascli flag description for: --details
#: tools/appstream-cli.c:98
msgid "Print detailed output about found components."
msgstr "列印有關找到之組件的詳細輸出。"

#. project group
#: tools/ascli-utils.c:347
msgid "Project Group"
msgstr "專案群組"

#: tools/ascli-utils.c:392
msgid "Provided Items"
msgstr "提供的項目"

#: src/as-provided.c:155
msgid "Python (Version 2)"
msgstr "Python (第 2 版)"

#: src/as-provided.c:157
msgid "Python 3"
msgstr "Python 3"

#: tools/appstream-cli.c:700
msgid "Rebuild the component metadata cache."
msgstr "重建組件的中介資料快取。"

#: tools/appstream-cli.c:706
msgid "Remove software matching the component-ID."
msgstr "移除符合該組件 ID 的軟體。"

#: src/as-category.c:248
msgctxt "Category of Science"
msgid "Robotics"
msgstr "機器人"

#: src/as-category.c:150
msgctxt "Category of Games"
msgid "Role Playing"
msgstr "角色扮演"

#: tools/appstream-cli.c:185 tools/appstream-cli.c:768
#, c-format
msgid "Run '%s --help' to see a full list of available command line options."
msgstr "執行「%s --help」查看可用指令列選項的完整清單。"

#: tools/appstream-cli.c:187
#, c-format
msgid ""
"Run '%s --help' to see a list of available commands and options, and '%s %s "
"--help' to see a list of options specific for this subcommand."
msgstr ""
"執行「%s --help」查看可用指令和選項的清單，而「%s %s --help」則可查看此子指令"
"下專屬的選項清單。"

#: src/as-provided.c:163
msgid "Runtime Firmware"
msgstr "執行時期韌體"

#: src/as-category.c:174
msgctxt "Category of Graphics"
msgid "Scanning"
msgstr "掃描"

#. TRANSLATORS: this is the menu spec main category for Science
#: src/as-category.c:323
msgid "Science"
msgstr "科學"

#: tools/appstream-cli.c:693
msgid "Search the component database."
msgstr "搜尋組件資料庫。"

#: src/as-category.c:293
msgctxt "Category of Utility"
msgid "Security"
msgstr "安全"

#. TRANSLATORS: ascli flag description for: --verbose
#: tools/appstream-cli.c:745
msgid "Show extra debugging information."
msgstr "顯示額外除錯資訊。"

#. TRANSLATORS: ascli flag description for: --version
#: tools/appstream-cli.c:739
msgid "Show the program version."
msgstr "顯示程式版本。"

#: src/as-category.c:153
msgctxt "Category of Games"
msgid "Sports"
msgstr "運動"

#: src/as-category.c:157
msgctxt "Category of Games"
msgid "Strategy"
msgstr "策略"

#. these are commands we can use with appstreamcli
#: tools/appstream-cli.c:691
msgid "Subcommands:"
msgstr "子指令："

#: tools/ascli-utils.c:284
msgid "Summary"
msgstr "摘要"

#. TRANSLATORS: Status summary in ascli
#: tools/ascli-actions-misc.c:143
msgid "Summary:"
msgstr "摘要："

#: src/as-category.c:290
msgctxt "Category of Utility"
msgid "System Monitoring"
msgstr "系統監控"

#: src/as-category.c:284
msgctxt "Category of Utility"
msgid "Terminal Emulators"
msgstr "終端機模擬器"

#: src/as-category.c:281
msgctxt "Category of Utility"
msgid "Text Editors"
msgstr "文字編輯器"

#: tools/ascli-actions-mdata.c:464
#, c-format
msgid "The .desktop file '%s' does not exist."
msgstr "「%s」.desktop 檔並不存在。"

#: src/as-pool.c:1544
msgid ""
"The AppStream system cache was updated, but some errors were detected, which "
"might lead to missing metadata. Refer to the verbose log for more "
"information."
msgstr ""
"AppStream 系統快取已更新，但偵測到一些錯誤可能導致中介資料遺失。請參考詳盡模"
"式記錄瞭解更多資訊。"

#. TRANSLATORS: Additional help text for the 'new-template' ascli subcommand, a bullet-pointed list of types follows
#: tools/appstream-cli.c:657
#, c-format
msgid "The TYPE must be a valid component-type, such as: %s"
msgstr "TYPE 必須是有效組件類型，例如：%s"

#: tools/ascli-actions-mdata.c:446
#, c-format
msgid ""
"The software component type '%s' is not valid in AppStream. Possible values "
"are:"
msgstr "「%s」軟體組件類型在 AppStream 中無效。可用的值有："

#. TRANSLATORS: Additional help text for the 'new-template' ascli subcommand
#: tools/appstream-cli.c:654
msgid ""
"This command takes optional TYPE and FILE positional arguments, FILE being a "
"file to write to (or \"-\" for standard output)."
msgstr ""
"這個指令會取用選填的 TYPE 和 FILE 位置引數，FILE 代表要寫入的檔案（或用「-」"
"表示標準輸出）。"

#: data/org.freedesktop.appstream.cli.metainfo.xml:15
msgid ""
"This tool allows for reading, writing, validating and transformation of "
"AppStream XML or YAML metadata. It also gives access to the system metadata "
"pool, for example to query for software that provides a specific MIME-type, "
"and installing it by its software component identifier."
msgstr ""
"本工具可以讀寫、驗證與變換 AppStream XML 或 YAML 中介資料；此外還能存取系統中"
"介資料池，搜尋諸如提供某特定 MIME 類型使用的軟體，並按照其軟體組件辨識碼安裝"
"等。"

#: tools/appstream-cli.c:622
msgid ""
"Too many parameters: Need two version numbers or version numbers and a "
"comparison operator."
<<<<<<< HEAD
msgstr ""
=======
msgstr "過多參數：需要的只有兩個版本號，或是版號加比較操作符。"
>>>>>>> 2dcf373e

#: tools/ascli-actions-mdata.c:541
#, c-format
msgid "Unable to build the template metainfo file: %s"
msgstr "無法建置中介資訊檔：%s"

#. TRANSLATORS: User is trying to convert a file in ascli
#: tools/ascli-actions-mdata.c:397
msgid ""
"Unable to convert file: Could not determine output format, please set it "
"explicitly using '--format='."
msgstr "無法轉換檔案：無法判定輸出格式，請使用「--format=」明確設定。"

#. TRANSLATORS: We failed to find any component in the database, likely due to an error
#: tools/ascli-actions-mdata.c:174
#, c-format
msgid "Unable to find component matching %s!"
msgstr "找不到符合 %s 的組件！"

#: tools/ascli-actions-mdata.c:141 tools/ascli-actions-mdata.c:263
#: tools/ascli-actions-pkgmgr.c:93
#, c-format
msgid "Unable to find component with ID '%s'!"
msgstr "找不到 ID 為「%s」的組件！"

#: tools/ascli-actions-mdata.c:470
#, c-format
msgid "Unable to read the .desktop file: %s"
msgstr "無法讀取 .desktop 檔：%s"

#: tools/ascli-actions-mdata.c:549
#, c-format
msgid "Unable to save the template metainfo file: %s"
msgstr "無法儲存範本中介資訊檔：%s"

#: tools/ascli-actions-pkgmgr.c:67
#, c-format
msgid "Unable to spawn package manager: %s"
msgstr "無法多重啟動軟體包管理程式：%s"

#: tools/ascli-actions-mdata.c:319
#, c-format
msgid "Unable to write to '%s', can not install metainfo file."
msgstr "無法寫入「%s」，無法安裝中介資料檔。"

#. TRANSLATORS: ascli has been run with unknown command.
#: tools/appstream-cli.c:845
#, c-format
msgid "Unknown command '%s'."
msgstr "未知指令「%s」。"

#. * TRANSLATORS: The user tried to compare version numbers, but the comparison operator (greater-then, equal, etc.) was invalid.
#: tools/appstream-cli.c:582
#, c-format
msgid "Unknown compare relation '%s'. Valid values are:"
<<<<<<< HEAD
msgstr ""
=======
msgstr "未知比較關係「%s」。有效的值有："
>>>>>>> 2dcf373e

#. TRANSLATORS: ascli flag description for: --from-desktop (part of the new-template subcommand)
#: tools/appstream-cli.c:649
msgid ""
"Use the given .desktop file to fill in the basic values of the metainfo file."
msgstr "使用給定的 .deskotp 檔以在中介資訊檔中填入基礎值。"

#. TRANSLATORS: this is the menu spec main category for Utilities
#: src/as-category.c:329
msgid "Utilities"
msgstr "公用程式"

#: tools/appstream-cli.c:702
msgid "Validate AppStream XML files for issues."
msgstr "驗證 AppStream XML 檔是否有問題。"

#: tools/appstream-cli.c:703
msgid "Validate an installed file-tree of an application for valid metadata."
msgstr "驗證已安裝應用程式的檔案樹是否存在有效的中介資料。"

#: tools/ascli-actions-validate.c:255 tools/ascli-actions-validate.c:316
#, c-format
msgid "Validation failed: %s"
msgstr "驗證失敗：%s"

#: tools/ascli-actions-validate.c:243 tools/ascli-actions-validate.c:304
msgid "Validation was successful."
msgstr "驗證成功。"

#: tools/ascli-actions-validate.c:245 tools/ascli-actions-validate.c:306
#, c-format
msgid "Validation was successful: %s"
msgstr "驗證成功：%s"

#: tools/appstream-cli.c:697
msgid "Value of the item that should be found."
msgstr "應找到的項目值。"

#: src/as-category.c:177
msgctxt "Category of Graphics"
msgid "Vector Graphics"
msgstr "向量圖形"

#: tools/ascli-actions-misc.c:46
#, c-format
msgid "Version: %s"
msgstr "版本：%s"

#: src/as-category.c:180
msgctxt "Category of Graphics"
msgid "Viewers"
msgstr "檢視器"

#: tools/ascli-actions-misc.c:151
#, c-format
msgid "We have information on %i software components."
msgstr "我們有 %i 個軟體組件的相關資訊。"

#: src/as-category.c:270
msgctxt "Category of Communication"
msgid "Web Browsers"
msgstr "網頁瀏覽器"

#: src/as-category.c:202
msgctxt "Category of Office"
msgid "Word Processor"
msgstr "文書處理器"

#: tools/appstream-cli.c:716
msgid ""
"You can find information about subcommand-specific options by passing \"--"
"help\" to the subcommand."
msgstr "您可以藉由傳遞「--help」給子指令來查詢子指令專屬的選項資訊。"

#. TRANSLATORS: In ascli: The requested action needs higher permissions.
#: tools/ascli-actions-mdata.c:70
msgid "You might need superuser permissions to perform this action."
msgstr "您也許需要超級使用者權利才能執行此動作。"

#: tools/ascli-actions-mdata.c:444
msgid ""
"You need to give an AppStream software component type to generate a "
"template. Possible values are:"
msgstr "您需要給予 AppStream 軟體組件類型以生成範本。可用的值有："

#: tools/appstream-cli.c:553
msgid ""
"You need to provide at least two version numbers to compare as parameters."
<<<<<<< HEAD
msgstr ""
=======
msgstr "您需要提供至少兩個版本號作為參數比較。"
>>>>>>> 2dcf373e

#. TRANSLATORS: ascli has been run without command.
#: tools/appstream-cli.c:767
msgid "You need to specify a command."
msgstr "您需要指定個指令。"

#. TRANSLATORS: An AppStream component-id is missing in the command-line arguments
#. TRANSLATORS: ascli was told to find a software component by its ID, but no component-id was specified.
#: tools/ascli-actions-mdata.c:129 tools/ascli-actions-mdata.c:251
#: tools/ascli-actions-pkgmgr.c:80
msgid "You need to specify a component-ID."
msgstr "您需要指定組件 ID。"

#: tools/ascli-actions-validate.c:223
msgid "You need to specify a file to validate!"
msgstr "您需要指定個檔案來驗證！"

#: tools/ascli-actions-mdata.c:306
msgid "You need to specify a metadata file."
msgstr "您需要指定中介資料檔。"

#: tools/ascli-actions-validate.c:281
msgid "You need to specify a root directory to start validation!"
msgstr "您需要指定根基目錄才能開始驗證！"

#: tools/ascli-actions-mdata.c:161
msgid "You need to specify a term to search for."
msgstr "您需要指定個關鍵字來搜尋。"

#: tools/ascli-actions-mdata.c:354
msgid "You need to specify an input and output file."
msgstr "您需要指定輸入檔和輸出檔。"

#. TRANSLATORS: List of "grey-listed" words sperated with ";"
#. * Do not translate this list directly. Instead,
#. * provide a list of words in your language that people are likely
#. * to include in a search but that should normally be ignored in
#. * the search.
#.
#: src/as-pool.c:104
msgid "app;application;package;program;programme;suite;tool"
msgstr ""
"app;application;package;program;programme;suite;tool;程式;應用程式;軟體包;套"
"件;套裝軟體;工具;公用程式"

#. TRANSLATORS: Used for small issue-statistics in appstreamcli-validate
#: tools/ascli-actions-validate.c:183
#, c-format
msgid "errors: %lu"
msgstr "errors: %lu"

#. TRANSLATORS: Used for small issue-statistics in appstreamcli-validate
#: tools/ascli-actions-validate.c:197
#, c-format
msgid "infos: %lu"
msgstr "infos: %lu"

#. TRANSLATORS: Used for small issue-statistics in appstreamcli-validate
#: tools/ascli-actions-validate.c:204
#, c-format
msgid "pedantic: %lu"
msgstr "pedantic: %lu"

#. TRANSLATORS: Used for small issue-statistics in appstreamcli-validate
#: tools/ascli-actions-validate.c:190
#, c-format
msgid "warnings: %lu"
msgstr "warnings: %lu"

#~ msgid "Command '%s' is unknown."
#~ msgstr "指令「%s」未知。"

#~ msgid "Do not use any caches when performing the request."
#~ msgstr "執行請求時不要使用任何快取。"

#~ msgid "AppStream cache update failed."
#~ msgstr "AppStream 快取更新失敗。"

#~ msgid ""
#~ "AppStream data pool was loaded, but some metadata was ignored due to "
#~ "errors."
#~ msgstr "已載入 AppStrem 資料集池，但是有些中介資料因錯誤而忽略。"

#~ msgid "Can not search for unknown component type."
#~ msgstr "無法搜尋未知的組件類型。"

#, fuzzy
#~ msgid "Category of Education"
#~ msgstr "教育"

#, fuzzy
#~ msgid "Category of Games"
#~ msgstr "類別"

#, fuzzy
#~ msgid "Category of Office"
#~ msgstr "類別"

#, fuzzy
#~ msgid "Category of Science"
#~ msgstr "類別"

#~ msgid "Extensions"
#~ msgstr "擴充套件"

#~ msgid "File %s not found or permission denied!"
#~ msgstr "找不到檔案 %s，或未獲得存取許可！"

#~ msgid "No component providing '%s::%s' found."
#~ msgstr "找不到供應「%s::%s」的組件。"

#~ msgid "XDG Menu XML file '%s' is damaged."
#~ msgstr "XDG 選單 XML 檔案「%s」已損毀。"<|MERGE_RESOLUTION|>--- conflicted
+++ resolved
@@ -9,11 +9,7 @@
 "Project-Id-Version: AppStream\n"
 "Report-Msgid-Bugs-To: appstream@lists.freedesktop.org\n"
 "POT-Creation-Date: 2018-06-10 15:36+0200\n"
-<<<<<<< HEAD
-"PO-Revision-Date: 2018-04-02 04:02+0000\n"
-=======
 "PO-Revision-Date: 2018-07-19 16:20+0000\n"
->>>>>>> 2dcf373e
 "Last-Translator: Chang-Chia Tseng <pswo10680@gmail.com>\n"
 "Language-Team: Chinese (Traditional) <https://hosted.weblate.org/projects/"
 "appstream/translations/zh_Hant/>\n"
@@ -224,11 +220,7 @@
 
 #: tools/appstream-cli.c:712
 msgid "Compare two version numbers."
-<<<<<<< HEAD
-msgstr ""
-=======
 msgstr "比較兩個版本號。"
->>>>>>> 2dcf373e
 
 #: src/as-provided.c:167
 msgid "Component"
@@ -802,11 +794,7 @@
 msgid ""
 "Too many parameters: Need two version numbers or version numbers and a "
 "comparison operator."
-<<<<<<< HEAD
-msgstr ""
-=======
 msgstr "過多參數：需要的只有兩個版本號，或是版號加比較操作符。"
->>>>>>> 2dcf373e
 
 #: tools/ascli-actions-mdata.c:541
 #, c-format
@@ -862,11 +850,7 @@
 #: tools/appstream-cli.c:582
 #, c-format
 msgid "Unknown compare relation '%s'. Valid values are:"
-<<<<<<< HEAD
-msgstr ""
-=======
 msgstr "未知比較關係「%s」。有效的值有："
->>>>>>> 2dcf373e
 
 #. TRANSLATORS: ascli flag description for: --from-desktop (part of the new-template subcommand)
 #: tools/appstream-cli.c:649
@@ -955,11 +939,7 @@
 #: tools/appstream-cli.c:553
 msgid ""
 "You need to provide at least two version numbers to compare as parameters."
-<<<<<<< HEAD
-msgstr ""
-=======
 msgstr "您需要提供至少兩個版本號作為參數比較。"
->>>>>>> 2dcf373e
 
 #. TRANSLATORS: ascli has been run without command.
 #: tools/appstream-cli.c:767
