--- conflicted
+++ resolved
@@ -7,11 +7,7 @@
 msgstr ""
 "Project-Id-Version: AppStream\n"
 "Report-Msgid-Bugs-To: distributions@lists.freedesktop.org\n"
-<<<<<<< HEAD
-"POT-Creation-Date: 2015-06-26 14:43+0200\n"
-=======
 "POT-Creation-Date: 2015-08-28 21:16+0200\n"
->>>>>>> 882a3aeb
 "PO-Revision-Date: 2015-06-05 12:59+0000\n"
 "Last-Translator: Cheng-Chia Tseng <pswo10680@gmail.com>\n"
 "Language-Team: Chinese (Taiwan) (http://www.transifex.com/freedesktop/"
@@ -50,9 +46,6 @@
 msgid "Bundle"
 msgstr "套組"
 
-msgid "Bundle"
-msgstr "套組"
-
 msgid "Categories"
 msgstr "類別"
 
@@ -158,15 +151,6 @@
 msgid "Show extra debugging information"
 msgstr "顯示額外除錯資訊"
 
-<<<<<<< HEAD
-msgid "Show issues from pedantic tests"
-msgstr "顯示慎重測試的議題"
-
-msgid "Show program version"
-msgstr "顯示程式版本"
-
-=======
->>>>>>> 882a3aeb
 msgid "Show the program version"
 msgstr "顯示程式版本"
 
