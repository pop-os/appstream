--- conflicted
+++ resolved
@@ -8,13 +8,8 @@
 msgstr ""
 "Project-Id-Version: AppStream\n"
 "Report-Msgid-Bugs-To: distributions@lists.freedesktop.org\n"
-<<<<<<< HEAD
-"POT-Creation-Date: 2015-06-26 14:43+0200\n"
-"PO-Revision-Date: 2015-05-31 15:32+0000\n"
-=======
 "POT-Creation-Date: 2015-08-28 21:16+0200\n"
 "PO-Revision-Date: 2015-08-27 15:03+0000\n"
->>>>>>> 882a3aeb
 "Last-Translator: Piotr Drąg <piotrdrag@gmail.com>\n"
 "Language-Team: Polish (http://www.transifex.com/freedesktop/appstream/"
 "language/pl/)\n"
@@ -26,14 +21,7 @@
 "|| n%100>=20) ? 1 : 2);\n"
 
 msgid "A provides-item type (e.g. lib, bin, python3, ...)"
-<<<<<<< HEAD
-msgstr "Typ elementu Provides (np. lib, bin, python3...)"
-
-msgid "AppStream Validation Utility"
-msgstr "Narzędzie sprawdzania poprawności AppStream"
-=======
 msgstr "Typ elementu Provides (np. lib, bin, python3…)"
->>>>>>> 882a3aeb
 
 msgid "AppStream cache update completed successfully."
 msgstr "Pomyślnie ukończono aktualizację pamięci podręcznej AppStream."
@@ -62,9 +50,6 @@
 msgid "Bundle"
 msgstr "Paczka"
 
-msgid "Bundle"
-msgstr "Paczka"
-
 msgid "Categories"
 msgstr "Kategorie"
 
@@ -173,15 +158,6 @@
 msgid "Show extra debugging information"
 msgstr "Wyświetla dodatkowe informacje debugowania"
 
-<<<<<<< HEAD
-msgid "Show issues from pedantic tests"
-msgstr "Wyświetla problemy z drobiazgowych testów"
-
-msgid "Show program version"
-msgstr "Wyświetla wersję programu"
-
-=======
->>>>>>> 882a3aeb
 msgid "Show the program version"
 msgstr "Wyświetla wersję programu"
 
@@ -213,13 +189,10 @@
 
 msgid "Validation failed."
 msgstr "Sprawdzenie poprawności się nie powiodło."
-<<<<<<< HEAD
-=======
 
 #, fuzzy
 msgid "Validation was successful."
 msgstr "Sprawdzenie poprawności się nie powiodło."
->>>>>>> 882a3aeb
 
 #, c-format
 msgid "XDG Menu XML file '%s' is damaged."
