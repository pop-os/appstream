# SOME DESCRIPTIVE TITLE.
# Copyright (C) YEAR Matthias Klumpp
# This file is distributed under the same license as the PACKAGE package.
#
# Translators:
# Jozef Mlích <xmlich02@stud.fit.vutbr.cz>, 2015
msgid ""
msgstr ""
"Project-Id-Version: AppStream\n"
"Report-Msgid-Bugs-To: distributions@lists.freedesktop.org\n"
<<<<<<< HEAD
"POT-Creation-Date: 2015-06-26 14:43+0200\n"
"PO-Revision-Date: 2015-06-18 10:52+0000\n"
"Last-Translator: Jozef Mlích <xmlich02@stud.fit.vutbr.cz>\n"
"Language-Team: Czech (http://www.transifex.com/projects/p/appstream/language/"
"cs/)\n"
=======
"POT-Creation-Date: 2015-08-28 21:16+0200\n"
"PO-Revision-Date: 2015-06-18 10:52+0000\n"
"Last-Translator: Jozef Mlích <xmlich02@stud.fit.vutbr.cz>\n"
"Language-Team: Czech (http://www.transifex.com/freedesktop/appstream/"
"language/cs/)\n"
>>>>>>> 882a3aeb
"Language: cs\n"
"MIME-Version: 1.0\n"
"Content-Type: text/plain; charset=UTF-8\n"
"Content-Transfer-Encoding: 8bit\n"
"Plural-Forms: nplurals=3; plural=(n==1) ? 0 : (n>=2 && n<=4) ? 1 : 2;\n"

msgid "A provides-item type (e.g. lib, bin, python3, ...)"
msgstr ""

msgid "AppStream cache update completed successfully."
msgstr "Aktualizace vyrovnávací paměti AppStream byla úspěně dokončená."

#, c-format
msgid ""
"AppStream cache update completed, but some metadata was ignored due to "
"errors."
msgstr ""
"Aktualizace vyrovnávací paměti AppStream byla dokončena, ale některé "
"metadata byly ignorovány kvůli chybám."

#, c-format
msgid "AppStream cache update failed."
msgstr "Aktualizace vyrovnávací paměti AppStream selhala."
<<<<<<< HEAD
=======

#, c-format
msgid "AppStream client tool version: %s"
msgstr ""
>>>>>>> 882a3aeb

#. TRANSLATORS: This is the header to the --help menu
#, fuzzy
msgid "AppStream command-line interface"
msgstr "Aktualizace vyrovnávací paměti AppStream selhala."

msgid "Bundle"
msgstr ""

<<<<<<< HEAD
msgid "Bundle"
msgstr ""
=======
msgid "Categories"
msgstr "Kategorie"
>>>>>>> 882a3aeb

msgid "Categories"
msgstr "Kategorie"

#, c-format
msgid "Command '%s' is unknown."
msgstr "Příkaz '%s' není známy."

msgid "Compulsory for"
msgstr "Povinné pro"

msgid "Description"
msgstr "Popis"

#. developer name
msgid "Developer"
msgstr "Vývojář"

msgid "Don't show colored output"
msgstr ""

<<<<<<< HEAD
msgid "Enforce a cache refresh"
msgstr "Vynutit obnovení mezipaměti"
=======
msgid "Dump raw XML metadata for a component matching the ID"
msgstr ""
>>>>>>> 882a3aeb

msgid "Enforce a cache refresh"
msgstr "Vynutit obnovení mezipaměti"

#, c-format
msgid "File %s not found or permission denied!"
msgstr ""

msgid "Get components which provide the given item"
msgstr ""

msgid "Get information about a component by its ID"
msgstr ""

msgid "Homepage"
msgstr "Domovská stránka"

msgid "Icon"
msgstr "Ikonka"

msgid "Identifier"
msgstr "Identifikátor"

msgid "Invalid type for provides-item selected. Valid values are:"
msgstr ""

#. license
msgid "License"
msgstr "Licence"

msgid "Manually set the location of AppStream metadata for cache regeneration"
msgstr ""

msgid "Manually set the location of the AppStream cache"
msgstr ""

msgid "Name"
msgstr "Jméno"

#, c-format
msgid "No component matching '%s' found."
msgstr ""

#, c-format
msgid "No component providing '%s:%s:%s' found."
msgstr ""

msgid "No value for the provides-item to search for defined."
msgstr ""

msgid "Package"
msgstr "Balíček"

msgid "Print detailed output about found components"
msgstr ""

#. project group
msgid "Project Group"
msgstr "Skupina projektu"

msgid "Provided Items"
msgstr ""

msgid "Rebuild the component information cache"
msgstr ""

#, c-format
msgid "Run '%s --help' to see a full list of available command line options."
msgstr ""

msgid "Sample Screenshot URL"
msgstr ""

msgid "Search the component database"
msgstr ""

msgid "Select a value for the provides-item which needs to be found"
msgstr ""

msgid "Show extra debugging information"
msgstr ""

<<<<<<< HEAD
msgid "Show issues from pedantic tests"
msgstr ""

msgid "Show program version"
msgstr "Zobrazit verzi programu"

=======
>>>>>>> 882a3aeb
msgid "Show the program version"
msgstr "Zobrazit verzi programu"

#. these are commands we can use with appstream-cli
msgid "Subcommands:"
msgstr ""

msgid "Summary"
msgstr "Abstrakt"

#. TRANSLATORS: We failed to find any component in the database due to an error
#, c-format
msgid "Unable to find component matching %s!"
msgstr ""

#, c-format
msgid "Unable to find component providing '%s:%s:%s'!"
msgstr ""

#, c-format
msgid "Unable to find component with id '%s'!"
msgstr ""

msgid "Validate AppStream XML files for issues"
msgstr ""

msgid "Validate AppStream XML files for issues, even pedantic ones"
msgstr ""

msgid "Validation failed."
msgstr ""

msgid "Validation was successful."
msgstr ""

#, c-format
msgid "XDG Menu XML file '%s' is damaged."
msgstr ""

msgid "You need to run this command with superuser permissions!"
msgstr ""

msgid "You need to specify a command."
msgstr ""

msgid "You need to specify a component-id."
msgstr ""

msgid "You need to specify a file to validate!"
msgstr ""

msgid "You need to specify a term to search for."
msgstr ""

#. TRANSLATORS: List of "grey-listed" words sperated with ";"
#. * Do not translate this list directly. Instead,
#. * provide a list of words in your language that people are likely
#. * to include in a search but that should normally be ignored in
#. * the search.
#.
msgid "app;application;package;program;programme;suite;tool"
msgstr ""

#~ msgid "Show program version"
#~ msgstr "Zobrazit verzi programu"<|MERGE_RESOLUTION|>--- conflicted
+++ resolved
@@ -8,19 +8,11 @@
 msgstr ""
 "Project-Id-Version: AppStream\n"
 "Report-Msgid-Bugs-To: distributions@lists.freedesktop.org\n"
-<<<<<<< HEAD
-"POT-Creation-Date: 2015-06-26 14:43+0200\n"
-"PO-Revision-Date: 2015-06-18 10:52+0000\n"
-"Last-Translator: Jozef Mlích <xmlich02@stud.fit.vutbr.cz>\n"
-"Language-Team: Czech (http://www.transifex.com/projects/p/appstream/language/"
-"cs/)\n"
-=======
 "POT-Creation-Date: 2015-08-28 21:16+0200\n"
 "PO-Revision-Date: 2015-06-18 10:52+0000\n"
 "Last-Translator: Jozef Mlích <xmlich02@stud.fit.vutbr.cz>\n"
 "Language-Team: Czech (http://www.transifex.com/freedesktop/appstream/"
 "language/cs/)\n"
->>>>>>> 882a3aeb
 "Language: cs\n"
 "MIME-Version: 1.0\n"
 "Content-Type: text/plain; charset=UTF-8\n"
@@ -44,13 +36,10 @@
 #, c-format
 msgid "AppStream cache update failed."
 msgstr "Aktualizace vyrovnávací paměti AppStream selhala."
-<<<<<<< HEAD
-=======
 
 #, c-format
 msgid "AppStream client tool version: %s"
 msgstr ""
->>>>>>> 882a3aeb
 
 #. TRANSLATORS: This is the header to the --help menu
 #, fuzzy
@@ -60,14 +49,6 @@
 msgid "Bundle"
 msgstr ""
 
-<<<<<<< HEAD
-msgid "Bundle"
-msgstr ""
-=======
-msgid "Categories"
-msgstr "Kategorie"
->>>>>>> 882a3aeb
-
 msgid "Categories"
 msgstr "Kategorie"
 
@@ -88,13 +69,8 @@
 msgid "Don't show colored output"
 msgstr ""
 
-<<<<<<< HEAD
-msgid "Enforce a cache refresh"
-msgstr "Vynutit obnovení mezipaměti"
-=======
 msgid "Dump raw XML metadata for a component matching the ID"
 msgstr ""
->>>>>>> 882a3aeb
 
 msgid "Enforce a cache refresh"
 msgstr "Vynutit obnovení mezipaměti"
@@ -177,15 +153,6 @@
 msgid "Show extra debugging information"
 msgstr ""
 
-<<<<<<< HEAD
-msgid "Show issues from pedantic tests"
-msgstr ""
-
-msgid "Show program version"
-msgstr "Zobrazit verzi programu"
-
-=======
->>>>>>> 882a3aeb
 msgid "Show the program version"
 msgstr "Zobrazit verzi programu"
 
