# SOME DESCRIPTIVE TITLE.
# Copyright (C) YEAR Matthias Klumpp
# This file is distributed under the same license as the PACKAGE package.
#
# Translators:
# Andika Triwidada <andika@gmail.com>, 2014-2015
msgid ""
msgstr ""
"Project-Id-Version: AppStream\n"
"Report-Msgid-Bugs-To: distributions@lists.freedesktop.org\n"
<<<<<<< HEAD
"POT-Creation-Date: 2015-06-26 14:43+0200\n"
"PO-Revision-Date: 2015-05-31 15:20+0000\n"
"Last-Translator: Matthias K. <matthias@tenstral.net>\n"
"Language-Team: Indonesian (http://www.transifex.com/projects/p/appstream/"
=======
"POT-Creation-Date: 2015-08-28 21:16+0200\n"
"PO-Revision-Date: 2015-05-31 15:20+0000\n"
"Last-Translator: Matthias K. <matthias@tenstral.net>\n"
"Language-Team: Indonesian (http://www.transifex.com/freedesktop/appstream/"
>>>>>>> 882a3aeb
"language/id/)\n"
"Language: id\n"
"MIME-Version: 1.0\n"
"Content-Type: text/plain; charset=UTF-8\n"
"Content-Transfer-Encoding: 8bit\n"
"Plural-Forms: nplurals=1; plural=0;\n"

msgid "A provides-item type (e.g. lib, bin, python3, ...)"
msgstr "Sebuah tipe buir-penyedia (mis. lib, bin, python3, ...)"
<<<<<<< HEAD

msgid "AppStream Validation Utility"
msgstr "AppStream Utilitas Validasi"
=======
>>>>>>> 882a3aeb

msgid "AppStream cache update completed successfully."
msgstr "Pemutakhiran singgahan AppStream berakhir dengan sukses."

#, c-format
msgid ""
"AppStream cache update completed, but some metadata was ignored due to "
"errors."
msgstr ""
"Pemutakhiran singgahan AppStream selesai, tapi beberapa metadata diabaikan "
"karena kesalahan."

#, c-format
msgid "AppStream cache update failed."
msgstr "Pemutakhiran singgahan AppStream gagal."

#, fuzzy, c-format
msgid "AppStream client tool version: %s"
msgstr "Alat klien AppStream-Index versi: %s"

#. TRANSLATORS: This is the header to the --help menu
#, fuzzy
msgid "AppStream command-line interface"
msgstr "Pemutakhiran singgahan AppStream gagal."

msgid "Bundle"
msgstr ""

msgid "Bundle"
msgstr ""

msgid "Categories"
msgstr "Kategori"

#, c-format
msgid "Command '%s' is unknown."
msgstr "Perintah '%s' tak dikenal."

msgid "Compulsory for"
msgstr "Wajib bagi"

msgid "Description"
msgstr "Deskripsi"

#. developer name
msgid "Developer"
msgstr "Pengembang"

msgid "Don't show colored output"
msgstr "Jangan tampilkan keluaran berwarna"

msgid "Dump raw XML metadata for a component matching the ID"
msgstr ""

msgid "Enforce a cache refresh"
msgstr "Paksakan penyegaran singgahan"

#, c-format
msgid "File %s not found or permission denied!"
msgstr "Berkas %s tak ditemukan atau tak diizinkan!"

msgid "Get components which provide the given item"
msgstr "Dapatkan komponen yang menyediakan butir yang diberikan"

#, fuzzy
msgid "Get information about a component by its ID"
msgstr "Dapatkan informasi tentang suatu komponen berdasarkan id-nya"

msgid "Homepage"
msgstr "Beranda"

msgid "Icon"
msgstr "Ikon"

msgid "Identifier"
msgstr "Identifier"

msgid "Invalid type for provides-item selected. Valid values are:"
msgstr ""
"Tipe yang dipilih tak valid bagi butir-penyedia. Nilai yang valid adalah:"

#. license
msgid "License"
msgstr "Lisensi"

msgid "Manually set the location of AppStream metadata for cache regeneration"
msgstr ""

msgid "Manually set the location of the AppStream cache"
msgstr ""

msgid "Name"
msgstr "Nama"

#, c-format
msgid "No component matching '%s' found."
msgstr ""

#, c-format
msgid "No component providing '%s:%s:%s' found."
msgstr ""

msgid "No value for the provides-item to search for defined."
msgstr ""

msgid "Package"
msgstr "Paket"

msgid "Print detailed output about found components"
msgstr ""

#. project group
msgid "Project Group"
msgstr "Grup Proyek"

msgid "Provided Items"
msgstr "Butir Yang Disediakan"

msgid "Rebuild the component information cache"
msgstr ""

#, c-format
msgid "Run '%s --help' to see a full list of available command line options."
msgstr ""

msgid "Sample Screenshot URL"
msgstr ""

msgid "Search the component database"
msgstr ""

msgid "Select a value for the provides-item which needs to be found"
msgstr ""

msgid "Show extra debugging information"
msgstr ""

<<<<<<< HEAD
msgid "Show issues from pedantic tests"
msgstr ""

msgid "Show program version"
msgstr ""

=======
>>>>>>> 882a3aeb
msgid "Show the program version"
msgstr ""

#. these are commands we can use with appstream-cli
msgid "Subcommands:"
msgstr ""

msgid "Summary"
msgstr ""

#. TRANSLATORS: We failed to find any component in the database due to an error
#, c-format
msgid "Unable to find component matching %s!"
msgstr ""

#, c-format
msgid "Unable to find component providing '%s:%s:%s'!"
msgstr ""

#, c-format
msgid "Unable to find component with id '%s'!"
msgstr ""

msgid "Validate AppStream XML files for issues"
msgstr ""

msgid "Validate AppStream XML files for issues, even pedantic ones"
msgstr ""

msgid "Validation failed."
msgstr "Validasi gagal."

#, fuzzy
msgid "Validation was successful."
msgstr "Validasi gagal."

#, c-format
msgid "XDG Menu XML file '%s' is damaged."
msgstr ""

msgid "You need to run this command with superuser permissions!"
msgstr ""

msgid "You need to specify a command."
msgstr ""

msgid "You need to specify a component-id."
msgstr ""

msgid "You need to specify a file to validate!"
msgstr ""

msgid "You need to specify a term to search for."
msgstr ""

#. TRANSLATORS: List of "grey-listed" words sperated with ";"
#. * Do not translate this list directly. Instead,
#. * provide a list of words in your language that people are likely
#. * to include in a search but that should normally be ignored in
#. * the search.
#.
msgid "app;application;package;program;programme;suite;tool"
msgstr ""

#~ msgid "AppStream Validation Utility"
#~ msgstr "AppStream Utilitas Validasi"

#~ msgid "AppStream-Index Client Tool"
#~ msgstr "Alat Klien AppStream-Index"

#~ msgid "Failed to parse arguments"
#~ msgstr "Gagal mengurai argumen"<|MERGE_RESOLUTION|>--- conflicted
+++ resolved
@@ -8,17 +8,10 @@
 msgstr ""
 "Project-Id-Version: AppStream\n"
 "Report-Msgid-Bugs-To: distributions@lists.freedesktop.org\n"
-<<<<<<< HEAD
-"POT-Creation-Date: 2015-06-26 14:43+0200\n"
-"PO-Revision-Date: 2015-05-31 15:20+0000\n"
-"Last-Translator: Matthias K. <matthias@tenstral.net>\n"
-"Language-Team: Indonesian (http://www.transifex.com/projects/p/appstream/"
-=======
 "POT-Creation-Date: 2015-08-28 21:16+0200\n"
 "PO-Revision-Date: 2015-05-31 15:20+0000\n"
 "Last-Translator: Matthias K. <matthias@tenstral.net>\n"
 "Language-Team: Indonesian (http://www.transifex.com/freedesktop/appstream/"
->>>>>>> 882a3aeb
 "language/id/)\n"
 "Language: id\n"
 "MIME-Version: 1.0\n"
@@ -28,12 +21,6 @@
 
 msgid "A provides-item type (e.g. lib, bin, python3, ...)"
 msgstr "Sebuah tipe buir-penyedia (mis. lib, bin, python3, ...)"
-<<<<<<< HEAD
-
-msgid "AppStream Validation Utility"
-msgstr "AppStream Utilitas Validasi"
-=======
->>>>>>> 882a3aeb
 
 msgid "AppStream cache update completed successfully."
 msgstr "Pemutakhiran singgahan AppStream berakhir dengan sukses."
@@ -62,9 +49,6 @@
 msgid "Bundle"
 msgstr ""
 
-msgid "Bundle"
-msgstr ""
-
 msgid "Categories"
 msgstr "Kategori"
 
@@ -171,15 +155,6 @@
 msgid "Show extra debugging information"
 msgstr ""
 
-<<<<<<< HEAD
-msgid "Show issues from pedantic tests"
-msgstr ""
-
-msgid "Show program version"
-msgstr ""
-
-=======
->>>>>>> 882a3aeb
 msgid "Show the program version"
 msgstr ""
 
