--- conflicted
+++ resolved
@@ -8,19 +8,11 @@
 msgstr ""
 "Project-Id-Version: AppStream\n"
 "Report-Msgid-Bugs-To: distributions@lists.freedesktop.org\n"
-<<<<<<< HEAD
-"POT-Creation-Date: 2015-06-26 14:43+0200\n"
-"PO-Revision-Date: 2015-06-02 13:13+0000\n"
-"Last-Translator: Andi Chandler <andi@gowling.com>\n"
-"Language-Team: English (United Kingdom) (http://www.transifex.com/projects/p/"
-"appstream/language/en_GB/)\n"
-=======
 "POT-Creation-Date: 2015-08-28 21:16+0200\n"
 "PO-Revision-Date: 2015-06-02 13:13+0000\n"
 "Last-Translator: Andi Chandler <andi@gowling.com>\n"
 "Language-Team: English (United Kingdom) (http://www.transifex.com/"
 "freedesktop/appstream/language/en_GB/)\n"
->>>>>>> 882a3aeb
 "Language: en_GB\n"
 "MIME-Version: 1.0\n"
 "Content-Type: text/plain; charset=UTF-8\n"
@@ -29,12 +21,6 @@
 
 msgid "A provides-item type (e.g. lib, bin, python3, ...)"
 msgstr "A provides-item type (e.g. lib, bin, python3, ...)"
-<<<<<<< HEAD
-
-msgid "AppStream Validation Utility"
-msgstr "AppStream Validation Utility"
-=======
->>>>>>> 882a3aeb
 
 msgid "AppStream cache update completed successfully."
 msgstr "AppStream cache update completed successfully."
@@ -50,17 +36,6 @@
 #, c-format
 msgid "AppStream cache update failed."
 msgstr "AppStream cache update failed."
-<<<<<<< HEAD
-
-#. TRANSLATORS: This is the header to the --help menu
-msgid "AppStream-Index Client Tool"
-msgstr "AppStream-Index Client Tool"
-
-#, c-format
-msgid "Appstream-Index client tool version: %s"
-msgstr "Appstream-Index client tool version: %s"
-
-=======
 
 #, fuzzy, c-format
 msgid "AppStream client tool version: %s"
@@ -71,7 +46,6 @@
 msgid "AppStream command-line interface"
 msgstr "AppStream cache update failed."
 
->>>>>>> 882a3aeb
 msgid "Bundle"
 msgstr "Bundle"
 
@@ -95,20 +69,12 @@
 msgid "Don't show colored output"
 msgstr "Don't show coloured output"
 
-<<<<<<< HEAD
+msgid "Dump raw XML metadata for a component matching the ID"
+msgstr ""
+
 msgid "Enforce a cache refresh"
 msgstr "Enforce a cache refresh"
 
-msgid "Failed to parse arguments"
-msgstr "Failed to parse arguments"
-=======
-msgid "Dump raw XML metadata for a component matching the ID"
-msgstr ""
-
-msgid "Enforce a cache refresh"
-msgstr "Enforce a cache refresh"
->>>>>>> 882a3aeb
-
 #, c-format
 msgid "File %s not found or permission denied!"
 msgstr "File %s not found or permission denied!"
@@ -116,12 +82,8 @@
 msgid "Get components which provide the given item"
 msgstr "Get components which provide the given item"
 
-<<<<<<< HEAD
-msgid "Get information about a component by its id"
-=======
 #, fuzzy
 msgid "Get information about a component by its ID"
->>>>>>> 882a3aeb
 msgstr "Get information about a component by its id"
 
 msgid "Homepage"
@@ -191,15 +153,6 @@
 
 msgid "Show extra debugging information"
 msgstr "Show extra debugging information"
-<<<<<<< HEAD
-
-msgid "Show issues from pedantic tests"
-msgstr "Show issues from pedantic tests"
-
-msgid "Show program version"
-msgstr "Show program version"
-=======
->>>>>>> 882a3aeb
 
 msgid "Show the program version"
 msgstr "Show the program version"
@@ -223,18 +176,12 @@
 #, c-format
 msgid "Unable to find component with id '%s'!"
 msgstr "Unable to find component with id '%s'!"
-<<<<<<< HEAD
-
-msgid "Validation failed."
-msgstr "Validation failed."
-=======
 
 msgid "Validate AppStream XML files for issues"
 msgstr ""
 
 msgid "Validate AppStream XML files for issues, even pedantic ones"
 msgstr ""
->>>>>>> 882a3aeb
 
 msgid "Validation failed."
 msgstr "Validation failed."
@@ -269,9 +216,6 @@
 #. * the search.
 #.
 msgid "app;application;package;program;programme;suite;tool"
-<<<<<<< HEAD
-msgstr "app;application;package;program;programme;suite;tool"
-=======
 msgstr "app;application;package;program;programme;suite;tool"
 
 #~ msgid "AppStream Validation Utility"
@@ -287,5 +231,4 @@
 #~ msgstr "Show issues from pedantic tests"
 
 #~ msgid "Show program version"
-#~ msgstr "Show program version"
->>>>>>> 882a3aeb
+#~ msgstr "Show program version"