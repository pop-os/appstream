--- conflicted
+++ resolved
@@ -8,11 +8,7 @@
 "Project-Id-Version: appstream\n"
 "Report-Msgid-Bugs-To: appstream@lists.freedesktop.org\n"
 "POT-Creation-Date: 2018-06-10 15:36+0200\n"
-<<<<<<< HEAD
-"PO-Revision-Date: 2018-03-28 20:39+0000\n"
-=======
 "PO-Revision-Date: 2018-06-26 21:29+0000\n"
->>>>>>> 2dcf373e
 "Last-Translator: Moo <hazap@hotmail.com>\n"
 "Language-Team: Lithuanian <https://hosted.weblate.org/projects/appstream/"
 "translations/lt/>\n"
@@ -234,10 +230,6 @@
 msgid "Compare two version numbers."
 msgstr "Palyginti dviejų versijų numerius."
 
-#: tools/appstream-cli.c:712
-msgid "Compare two version numbers."
-msgstr ""
-
 #: src/as-provided.c:167
 msgid "Component"
 msgstr "Komponentas"
@@ -826,12 +818,6 @@
 "Per daug parametrų: Reikia dviejų versijos numerių arba versijos numerio ir "
 "palyginimo operatoriaus."
 
-#: tools/appstream-cli.c:622
-msgid ""
-"Too many parameters: Need two version numbers or version numbers and a "
-"comparison operator."
-msgstr ""
-
 #: tools/ascli-actions-mdata.c:541
 #, c-format
 msgid "Unable to build the template metainfo file: %s"
@@ -888,11 +874,7 @@
 #: tools/appstream-cli.c:582
 #, c-format
 msgid "Unknown compare relation '%s'. Valid values are:"
-<<<<<<< HEAD
-msgstr ""
-=======
 msgstr "Nežinomas palyginimo santykis \"%s\". Teisingos reikšmės yra:"
->>>>>>> 2dcf373e
 
 #. TRANSLATORS: ascli flag description for: --from-desktop (part of the new-template subcommand)
 #: tools/appstream-cli.c:649
@@ -990,11 +972,6 @@
 msgstr ""
 "Norėdami palyginti, turite kaip parametrus pateikti bent du versijos "
 "numerius."
-
-#: tools/appstream-cli.c:553
-msgid ""
-"You need to provide at least two version numbers to compare as parameters."
-msgstr ""
 
 #. TRANSLATORS: ascli has been run without command.
 #: tools/appstream-cli.c:767
