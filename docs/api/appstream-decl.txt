<MACRO>
<NAME>AS_TYPE_IMAGE</NAME>
#define AS_TYPE_IMAGE		(as_image_get_type())
</MACRO>
<MACRO>
<NAME>AS_IMAGE</NAME>
#define AS_IMAGE(obj)		(G_TYPE_CHECK_INSTANCE_CAST((obj), AS_TYPE_IMAGE, AsImage))
</MACRO>
<MACRO>
<NAME>AS_IMAGE_CLASS</NAME>
#define AS_IMAGE_CLASS(cls)	(G_TYPE_CHECK_CLASS_CAST((cls), AS_TYPE_IMAGE, AsImageClass))
</MACRO>
<MACRO>
<NAME>AS_IS_IMAGE</NAME>
#define AS_IS_IMAGE(obj)	(G_TYPE_CHECK_INSTANCE_TYPE((obj), AS_TYPE_IMAGE))
</MACRO>
<MACRO>
<NAME>AS_IS_IMAGE_CLASS</NAME>
#define AS_IS_IMAGE_CLASS(cls)	(G_TYPE_CHECK_CLASS_TYPE((cls), AS_TYPE_IMAGE))
</MACRO>
<MACRO>
<NAME>AS_IMAGE_GET_CLASS</NAME>
#define AS_IMAGE_GET_CLASS(obj)	(G_TYPE_INSTANCE_GET_CLASS((obj), AS_TYPE_IMAGE, AsImageClass))
</MACRO>
<STRUCT>
<NAME>AsImage</NAME>
struct _AsImage
{
	GObject			parent;
};
</STRUCT>
<STRUCT>
<NAME>AsImageClass</NAME>
struct _AsImageClass
{
	GObjectClass		parent_class;
	/*< private >*/
	void (*_as_reserved1)	(void);
	void (*_as_reserved2)	(void);
	void (*_as_reserved3)	(void);
	void (*_as_reserved4)	(void);
	void (*_as_reserved5)	(void);
	void (*_as_reserved6)	(void);
	void (*_as_reserved7)	(void);
	void (*_as_reserved8)	(void);
};
</STRUCT>
<ENUM>
<NAME>AsImageKind</NAME>
typedef enum {
	AS_IMAGE_KIND_UNKNOWN,
	AS_IMAGE_KIND_SOURCE,
	AS_IMAGE_KIND_THUMBNAIL,
	AS_IMAGE_KIND_LAST
} AsImageKind;
</ENUM>
<FUNCTION>
<NAME>as_image_get_type</NAME>
<RETURNS>GType 		 </RETURNS>
void 
</FUNCTION>
<FUNCTION>
<NAME>as_image_new</NAME>
<RETURNS>AsImage 		*</RETURNS>
void 
</FUNCTION>
<FUNCTION>
<NAME>as_image_kind_from_string</NAME>
<RETURNS>AsImageKind 	 </RETURNS>
const gchar	*kind 
</FUNCTION>
<FUNCTION>
<NAME>as_image_kind_to_string</NAME>
<RETURNS>const gchar 	*</RETURNS>
AsImageKind	 kind 
</FUNCTION>
<FUNCTION>
<NAME>as_image_get_url</NAME>
<RETURNS>const gchar 	*</RETURNS>
AsImage *image 
</FUNCTION>
<FUNCTION>
<NAME>as_image_get_width</NAME>
<RETURNS>guint 		 </RETURNS>
AsImage *image 
</FUNCTION>
<FUNCTION>
<NAME>as_image_get_height</NAME>
<RETURNS>guint 		 </RETURNS>
AsImage *image 
</FUNCTION>
<FUNCTION>
<NAME>as_image_get_kind</NAME>
<RETURNS>AsImageKind 	 </RETURNS>
AsImage *image 
</FUNCTION>
<FUNCTION>
<NAME>as_image_set_url</NAME>
<RETURNS>void 		 </RETURNS>
AsImage *image, const gchar *url 
</FUNCTION>
<FUNCTION>
<NAME>as_image_set_width</NAME>
<RETURNS>void 		 </RETURNS>
AsImage *image, guint width 
</FUNCTION>
<FUNCTION>
<NAME>as_image_set_height</NAME>
<RETURNS>void 		 </RETURNS>
AsImage *image, guint height 
</FUNCTION>
<FUNCTION>
<NAME>as_image_set_kind</NAME>
<RETURNS>void 		 </RETURNS>
AsImage *image, AsImageKind kind 
</FUNCTION>
<FUNCTION>
<NAME>as_utils_touch_dir</NAME>
<RETURNS>gboolean 		</RETURNS>
const gchar* dirname 
</FUNCTION>
<FUNCTION>
<NAME>as_utils_delete_dir_recursive</NAME>
<RETURNS>gboolean 		</RETURNS>
const gchar* dirname 
</FUNCTION>
<FUNCTION>
<NAME>as_string_strip</NAME>
<RETURNS>gchar *			</RETURNS>
const gchar* str 
</FUNCTION>
<FUNCTION>
<NAME>as_utils_categories_from_strv</NAME>
<RETURNS>GPtrArray *		</RETURNS>
gchar** categories_strv, GPtrArray* system_categories 
</FUNCTION>
<FUNCTION>
<NAME>as_utils_categories_from_str</NAME>
<RETURNS>GPtrArray *		</RETURNS>
const gchar* categories_str, GPtrArray* system_categories 
</FUNCTION>
<FUNCTION>
<NAME>as_utils_find_files_matching</NAME>
<RETURNS>GPtrArray *		</RETURNS>
const gchar* dir, const gchar* pattern, gboolean recursive 
</FUNCTION>
<FUNCTION>
<NAME>as_utils_find_files</NAME>
<RETURNS>GPtrArray *		</RETURNS>
const gchar* dir, gboolean recursive 
</FUNCTION>
<FUNCTION>
<NAME>as_utils_is_root</NAME>
<RETURNS>gboolean 		</RETURNS>
void 
</FUNCTION>
<FUNCTION>
<NAME>as_str_replace</NAME>
<RETURNS>gchar *			</RETURNS>
const gchar* str, const gchar* old_str, const gchar* new_str 
</FUNCTION>
<FUNCTION>
<NAME>as_get_locale</NAME>
<RETURNS>gchar *			</RETURNS>
void 
</FUNCTION>
<MACRO>
<NAME>AS_TYPE_VALIDATOR</NAME>
#define AS_TYPE_VALIDATOR			(as_validator_get_type())
</MACRO>
<MACRO>
<NAME>AS_VALIDATOR</NAME>
#define AS_VALIDATOR(obj)			(G_TYPE_CHECK_INSTANCE_CAST((obj), AS_TYPE_VALIDATOR, AsValidator))
</MACRO>
<MACRO>
<NAME>AS_VALIDATOR_CLASS</NAME>
#define AS_VALIDATOR_CLASS(cls)		(G_TYPE_CHECK_CLASS_CAST((cls), AS_TYPE_VALIDATOR, AsValidatorClass))
</MACRO>
<MACRO>
<NAME>AS_IS_VALIDATOR</NAME>
#define AS_IS_VALIDATOR(obj)		(G_TYPE_CHECK_INSTANCE_TYPE((obj), AS_TYPE_VALIDATOR))
</MACRO>
<MACRO>
<NAME>AS_IS_VALIDATOR_CLASS</NAME>
#define AS_IS_VALIDATOR_CLASS(cls)	(G_TYPE_CHECK_CLASS_TYPE((cls), AS_TYPE_VALIDATOR))
</MACRO>
<MACRO>
<NAME>AS_VALIDATOR_GET_CLASS</NAME>
#define AS_VALIDATOR_GET_CLASS(obj)	(G_TYPE_INSTANCE_GET_CLASS((obj), AS_TYPE_VALIDATOR, AsValidatorClass))
</MACRO>
<STRUCT>
<NAME>AsValidator</NAME>
struct _AsValidator
{
	GObject			parent;
};
</STRUCT>
<STRUCT>
<NAME>AsValidatorClass</NAME>
struct _AsValidatorClass
{
	GObjectClass		parent_class;
	/*< private >*/
	void (*_as_reserved1)	(void);
	void (*_as_reserved2)	(void);
	void (*_as_reserved3)	(void);
	void (*_as_reserved4)	(void);
	void (*_as_reserved5)	(void);
	void (*_as_reserved6)	(void);
	void (*_as_reserved7)	(void);
	void (*_as_reserved8)	(void);
};
</STRUCT>
<FUNCTION>
<NAME>as_validator_get_type</NAME>
<RETURNS>GType 		 </RETURNS>
void 
</FUNCTION>
<FUNCTION>
<NAME>as_validator_new</NAME>
<RETURNS>AsValidator 	*</RETURNS>
void 
</FUNCTION>
<FUNCTION>
<NAME>as_validator_clear_issues</NAME>
<RETURNS>void 		</RETURNS>
AsValidator *validator 
</FUNCTION>
<FUNCTION>
<NAME>as_validator_validate_file</NAME>
<RETURNS>gboolean 	</RETURNS>
AsValidator *validator, GFile* metadata_file 
</FUNCTION>
<FUNCTION>
<NAME>as_validator_validate_data</NAME>
<RETURNS>gboolean 	</RETURNS>
AsValidator *validator, const gchar *metadata 
</FUNCTION>
<FUNCTION>
<NAME>as_validator_get_issues</NAME>
<RETURNS>GList 		*</RETURNS>
AsValidator *validator 
</FUNCTION>
<MACRO>
<NAME>AS_TYPE_VALIDATOR_ISSUE</NAME>
#define AS_TYPE_VALIDATOR_ISSUE			(as_validator_issue_get_type())
</MACRO>
<MACRO>
<NAME>AS_VALIDATOR_ISSUE</NAME>
#define AS_VALIDATOR_ISSUE(obj)			(G_TYPE_CHECK_INSTANCE_CAST((obj), AS_TYPE_VALIDATOR_ISSUE, AsValidatorIssue))
</MACRO>
<MACRO>
<NAME>AS_VALIDATOR_ISSUE_CLASS</NAME>
#define AS_VALIDATOR_ISSUE_CLASS(cls)		(G_TYPE_CHECK_CLASS_CAST((cls), AS_TYPE_VALIDATOR_ISSUE, AsValidatorIssueClass))
</MACRO>
<MACRO>
<NAME>AS_IS_VALIDATOR_ISSUE</NAME>
#define AS_IS_VALIDATOR_ISSUE(obj)		(G_TYPE_CHECK_INSTANCE_TYPE((obj), AS_TYPE_VALIDATOR_ISSUE))
</MACRO>
<MACRO>
<NAME>AS_IS_VALIDATOR_ISSUE_CLASS</NAME>
#define AS_IS_VALIDATOR_ISSUE_CLASS(cls)	(G_TYPE_CHECK_CLASS_TYPE((cls), AS_TYPE_VALIDATOR_ISSUE))
</MACRO>
<MACRO>
<NAME>AS_VALIDATOR_ISSUE_GET_CLASS</NAME>
#define AS_VALIDATOR_ISSUE_GET_CLASS(obj)	(G_TYPE_INSTANCE_GET_CLASS((obj), AS_TYPE_VALIDATOR_ISSUE, AsValidatorIssueClass))
</MACRO>
<STRUCT>
<NAME>AsValidatorIssue</NAME>
struct _AsValidatorIssue
{
	GObject			parent;
};
</STRUCT>
<STRUCT>
<NAME>AsValidatorIssueClass</NAME>
struct _AsValidatorIssueClass
{
	GObjectClass		parent_class;
	/*< private >*/
	void (*_as_reserved1)	(void);
	void (*_as_reserved2)	(void);
	void (*_as_reserved3)	(void);
	void (*_as_reserved4)	(void);
	void (*_as_reserved5)	(void);
	void (*_as_reserved6)	(void);
	void (*_as_reserved7)	(void);
	void (*_as_reserved8)	(void);
};
</STRUCT>
<ENUM>
<NAME>AsIssueImportance</NAME>
typedef enum {
	AS_ISSUE_IMPORTANCE_UNKNOWN,
	AS_ISSUE_IMPORTANCE_ERROR,
	AS_ISSUE_IMPORTANCE_WARNING,
	AS_ISSUE_IMPORTANCE_INFO,
	AS_ISSUE_IMPORTANCE_PEDANTIC,
	/*< private >*/
	AS_ISSUE_IMPORTANCE_LAST
} AsIssueImportance;
</ENUM>
<ENUM>
<NAME>AsIssueKind</NAME>
typedef enum {
	AS_ISSUE_KIND_UNKNOWN,
	AS_ISSUE_KIND_MARKUP_INVALID,
	AS_ISSUE_KIND_LEGACY,
	AS_ISSUE_KIND_TAG_DUPLICATED,
	AS_ISSUE_KIND_TAG_MISSING,
	AS_ISSUE_KIND_TAG_UNKNOWN,
	AS_ISSUE_KIND_TAG_NOT_ALLOWED,
	AS_ISSUE_KIND_PROPERTY_MISSING,
	AS_ISSUE_KIND_PROPERTY_INVALID,
	AS_ISSUE_KIND_VALUE_WRONG,
	AS_ISSUE_KIND_VALUE_ISSUE,
	/*< private >*/
	AS_ISSUE_KIND_LAST
} AsIssueKind;
</ENUM>
<FUNCTION>
<NAME>as_validator_issue_get_type</NAME>
<RETURNS>GType 		 		</RETURNS>
void 
</FUNCTION>
<FUNCTION>
<NAME>as_validator_issue_new</NAME>
<RETURNS>AsValidatorIssue *	</RETURNS>
void 
</FUNCTION>
<FUNCTION>
<NAME>as_validator_issue_get_kind</NAME>
<RETURNS>AsIssueKind 			</RETURNS>
AsValidatorIssue *issue 
</FUNCTION>
<FUNCTION>
<NAME>as_validator_issue_set_kind</NAME>
<RETURNS>void 				</RETURNS>
AsValidatorIssue *issue, AsIssueKind kind 
</FUNCTION>
<FUNCTION>
<NAME>as_validator_issue_get_importance</NAME>
<RETURNS>AsIssueImportance 	</RETURNS>
AsValidatorIssue *issue 
</FUNCTION>
<FUNCTION>
<NAME>as_validator_issue_set_importance</NAME>
<RETURNS>void  				</RETURNS>
AsValidatorIssue *issue, AsIssueImportance importance 
</FUNCTION>
<FUNCTION>
<NAME>as_validator_issue_get_message</NAME>
<RETURNS>const gchar *		</RETURNS>
AsValidatorIssue	*issue 
</FUNCTION>
<FUNCTION>
<NAME>as_validator_issue_set_message</NAME>
<RETURNS>void 				</RETURNS>
AsValidatorIssue	*issue, const gchar *message 
<<<<<<< HEAD
=======
</FUNCTION>
<ENUM>
<NAME>AsParserMode</NAME>
typedef enum {
	AS_PARSER_MODE_UPSTREAM,
	AS_PARSER_MODE_DISTRO,
	AS_PARSER_MODE_LAST
} AsParserMode;
</ENUM>
<FUNCTION>
<NAME>as_metadata_parse_component_node</NAME>
<RETURNS>AsComponent *	</RETURNS>
AsMetadata* metad, xmlNode* node, gboolean allow_invalid, GError **error 
>>>>>>> 3f199884
</FUNCTION>
<ENUM>
<NAME>AsParserMode</NAME>
typedef enum {
	AS_PARSER_MODE_UPSTREAM,
	AS_PARSER_MODE_DISTRO,
	AS_PARSER_MODE_LAST
} AsParserMode;
</ENUM>
<FUNCTION>
<<<<<<< HEAD
<NAME>as_metadata_parse_component_node</NAME>
<RETURNS>AsComponent *	</RETURNS>
AsMetadata* metad, xmlNode* node, gboolean allow_invalid, GError **error 
</FUNCTION>
<FUNCTION>
<NAME>as_metadata_set_parser_mode</NAME>
<RETURNS>void 			</RETURNS>
AsMetadata *metad, AsParserMode mode 
=======
<NAME>as_metadata_set_parser_mode</NAME>
<RETURNS>void 			</RETURNS>
AsMetadata *metad, AsParserMode mode 
</FUNCTION>
<FUNCTION>
<NAME>as_metadata_get_parser_mode</NAME>
<RETURNS>AsParserMode 	</RETURNS>
AsMetadata *metad 
>>>>>>> 3f199884
</FUNCTION>
<MACRO>
<NAME>AS_TYPE_CATEGORY</NAME>
#define AS_TYPE_CATEGORY (as_category_get_type ())
</MACRO>
<MACRO>
<NAME>AS_CATEGORY</NAME>
#define AS_CATEGORY(obj) (G_TYPE_CHECK_INSTANCE_CAST ((obj), AS_TYPE_CATEGORY, AsCategory))
</MACRO>
<MACRO>
<NAME>AS_CATEGORY_CLASS</NAME>
#define AS_CATEGORY_CLASS(klass) (G_TYPE_CHECK_CLASS_CAST ((klass), AS_TYPE_CATEGORY, AsCategoryClass))
</MACRO>
<MACRO>
<NAME>AS_IS_CATEGORY</NAME>
#define AS_IS_CATEGORY(obj) (G_TYPE_CHECK_INSTANCE_TYPE ((obj), AS_TYPE_CATEGORY))
</MACRO>
<MACRO>
<NAME>AS_IS_CATEGORY_CLASS</NAME>
#define AS_IS_CATEGORY_CLASS(klass) (G_TYPE_CHECK_CLASS_TYPE ((klass), AS_TYPE_CATEGORY))
</MACRO>
<MACRO>
<NAME>AS_CATEGORY_GET_CLASS</NAME>
#define AS_CATEGORY_GET_CLASS(obj) (G_TYPE_INSTANCE_GET_CLASS ((obj), AS_TYPE_CATEGORY, AsCategoryClass))
</MACRO>
<STRUCT>
<NAME>AsCategory</NAME>
struct _AsCategory
{
	GObject parent_instance;
	AsCategoryPrivate *priv;
};
</STRUCT>
<STRUCT>
<NAME>AsCategoryClass</NAME>
struct _AsCategoryClass
{
	GObjectClass parent_class;
	/*< private >*/
	void (*_as_reserved1)	(void);
	void (*_as_reserved2)	(void);
	void (*_as_reserved3)	(void);
	void (*_as_reserved4)	(void);
	void (*_as_reserved5)	(void);
	void (*_as_reserved6)	(void);
	void (*_as_reserved7)	(void);
	void (*_as_reserved8)	(void);
};
</STRUCT>
<FUNCTION>
<<<<<<< HEAD
<NAME>as_metadata_get_parser_mode</NAME>
<RETURNS>AsParserMode 	</RETURNS>
AsMetadata *metad 
</FUNCTION>
<FUNCTION>
<NAME>as_metadata_set_origin_id</NAME>
<RETURNS>void 			</RETURNS>
AsMetadata *metad, const gchar *origin 
=======
<NAME>as_category_get_type</NAME>
<RETURNS>GType 					</RETURNS>
void 
</FUNCTION>
<FUNCTION>
<NAME>as_category_new</NAME>
<RETURNS>AsCategory *				</RETURNS>
void 
>>>>>>> 3f199884
</FUNCTION>
<MACRO>
<NAME>AS_TYPE_CATEGORY</NAME>
#define AS_TYPE_CATEGORY (as_category_get_type ())
</MACRO>
<MACRO>
<NAME>AS_CATEGORY</NAME>
#define AS_CATEGORY(obj) (G_TYPE_CHECK_INSTANCE_CAST ((obj), AS_TYPE_CATEGORY, AsCategory))
</MACRO>
<MACRO>
<NAME>AS_CATEGORY_CLASS</NAME>
#define AS_CATEGORY_CLASS(klass) (G_TYPE_CHECK_CLASS_CAST ((klass), AS_TYPE_CATEGORY, AsCategoryClass))
</MACRO>
<MACRO>
<NAME>AS_IS_CATEGORY</NAME>
#define AS_IS_CATEGORY(obj) (G_TYPE_CHECK_INSTANCE_TYPE ((obj), AS_TYPE_CATEGORY))
</MACRO>
<MACRO>
<NAME>AS_IS_CATEGORY_CLASS</NAME>
#define AS_IS_CATEGORY_CLASS(klass) (G_TYPE_CHECK_CLASS_TYPE ((klass), AS_TYPE_CATEGORY))
</MACRO>
<MACRO>
<NAME>AS_CATEGORY_GET_CLASS</NAME>
#define AS_CATEGORY_GET_CLASS(obj) (G_TYPE_INSTANCE_GET_CLASS ((obj), AS_TYPE_CATEGORY, AsCategoryClass))
</MACRO>
<STRUCT>
<NAME>AsCategory</NAME>
struct _AsCategory
{
	GObject parent_instance;
	AsCategoryPrivate *priv;
};
</STRUCT>
<STRUCT>
<NAME>AsCategoryClass</NAME>
struct _AsCategoryClass
{
	GObjectClass parent_class;
	/*< private >*/
	void (*_as_reserved1)	(void);
	void (*_as_reserved2)	(void);
	void (*_as_reserved3)	(void);
	void (*_as_reserved4)	(void);
	void (*_as_reserved5)	(void);
	void (*_as_reserved6)	(void);
	void (*_as_reserved7)	(void);
	void (*_as_reserved8)	(void);
};
</STRUCT>
<FUNCTION>
<<<<<<< HEAD
<NAME>as_category_get_type</NAME>
<RETURNS>GType 					</RETURNS>
void 
</FUNCTION>
<FUNCTION>
<NAME>as_category_new</NAME>
<RETURNS>AsCategory *				</RETURNS>
void 
</FUNCTION>
<FUNCTION>
<NAME>as_category_construct</NAME>
<RETURNS>AsCategory *				</RETURNS>
GType object_type 
</FUNCTION>
<FUNCTION>
=======
<NAME>as_category_construct</NAME>
<RETURNS>AsCategory *				</RETURNS>
GType object_type 
</FUNCTION>
<FUNCTION>
>>>>>>> 3f199884
<NAME>as_category_complete</NAME>
<RETURNS>void 					</RETURNS>
AsCategory* self 
</FUNCTION>
<FUNCTION>
<NAME>as_category_get_directory</NAME>
<RETURNS>const gchar *			</RETURNS>
AsCategory* self 
</FUNCTION>
<FUNCTION>
<NAME>as_category_get_name</NAME>
<RETURNS>const gchar *			</RETURNS>
AsCategory* self 
</FUNCTION>
<FUNCTION>
<NAME>as_category_set_icon</NAME>
<RETURNS>void 					</RETURNS>
AsCategory* self, const gchar* value 
</FUNCTION>
<FUNCTION>
<NAME>as_category_set_name</NAME>
<RETURNS>void 					</RETURNS>
AsCategory* self, const gchar* value 
</FUNCTION>
<FUNCTION>
<NAME>as_category_get_summary</NAME>
<RETURNS>const gchar *			</RETURNS>
AsCategory* self 
</FUNCTION>
<FUNCTION>
<NAME>as_category_get_icon</NAME>
<RETURNS>const gchar *			</RETURNS>
AsCategory* self 
</FUNCTION>
<FUNCTION>
<NAME>as_category_add_subcategory</NAME>
<RETURNS>void 					</RETURNS>
AsCategory* self, AsCategory* cat 
</FUNCTION>
<FUNCTION>
<NAME>as_category_remove_subcategory</NAME>
<RETURNS>void 					</RETURNS>
AsCategory* self, AsCategory* cat 
</FUNCTION>
<FUNCTION>
<NAME>as_category_has_subcategory</NAME>
<RETURNS>gboolean 				</RETURNS>
AsCategory* self 
</FUNCTION>
<FUNCTION>
<NAME>as_category_set_directory</NAME>
<RETURNS>void 					</RETURNS>
AsCategory* self, const gchar* value 
</FUNCTION>
<FUNCTION>
<NAME>as_category_get_included</NAME>
<RETURNS>GList *					</RETURNS>
AsCategory* self 
</FUNCTION>
<FUNCTION>
<NAME>as_category_get_excluded</NAME>
<RETURNS>GList *					</RETURNS>
AsCategory* self 
</FUNCTION>
<FUNCTION>
<NAME>as_category_get_level</NAME>
<RETURNS>gint 					</RETURNS>
AsCategory* self 
</FUNCTION>
<FUNCTION>
<NAME>as_category_set_level</NAME>
<RETURNS>void 					</RETURNS>
AsCategory* self, gint value 
</FUNCTION>
<FUNCTION>
<NAME>as_category_get_subcategories</NAME>
<RETURNS>GList *					</RETURNS>
AsCategory* self 
</FUNCTION>
<STRUCT>
<NAME>AsCategoryPrivate</NAME>
</STRUCT>
<MACRO>
<NAME>AS_TYPE_DISTRO_DETAILS</NAME>
#define AS_TYPE_DISTRO_DETAILS (as_distro_details_get_type ())
</MACRO>
<MACRO>
<NAME>AS_DISTRO_DETAILS</NAME>
#define AS_DISTRO_DETAILS(obj) (G_TYPE_CHECK_INSTANCE_CAST ((obj), AS_TYPE_DISTRO_DETAILS, AsDistroDetails))
</MACRO>
<MACRO>
<NAME>AS_DISTRO_DETAILS_CLASS</NAME>
#define AS_DISTRO_DETAILS_CLASS(klass) (G_TYPE_CHECK_CLASS_CAST ((klass), AS_TYPE_DISTRO_DETAILS, AsDistroDetailsClass))
</MACRO>
<MACRO>
<NAME>AS_IS_DISTRO_DETAILS</NAME>
#define AS_IS_DISTRO_DETAILS(obj) (G_TYPE_CHECK_INSTANCE_TYPE ((obj), AS_TYPE_DISTRO_DETAILS))
</MACRO>
<MACRO>
<NAME>AS_IS_DISTRO_DETAILS_CLASS</NAME>
#define AS_IS_DISTRO_DETAILS_CLASS(klass) (G_TYPE_CHECK_CLASS_TYPE ((klass), AS_TYPE_DISTRO_DETAILS))
</MACRO>
<MACRO>
<NAME>AS_DISTRO_DETAILS_GET_CLASS</NAME>
#define AS_DISTRO_DETAILS_GET_CLASS(obj) (G_TYPE_INSTANCE_GET_CLASS ((obj), AS_TYPE_DISTRO_DETAILS, AsDistroDetailsClass))
</MACRO>
<STRUCT>
<NAME>AsDistroDetails</NAME>
struct _AsDistroDetails
{
	GObject parent_instance;
	AsDistroDetailsPrivate * priv;
};
</STRUCT>
<STRUCT>
<NAME>AsDistroDetailsClass</NAME>
struct _AsDistroDetailsClass
{
	GObjectClass parent_class;
	/*< private >*/
	void (*_as_reserved1)	(void);
	void (*_as_reserved2)	(void);
	void (*_as_reserved3)	(void);
	void (*_as_reserved4)	(void);
	void (*_as_reserved5)	(void);
	void (*_as_reserved6)	(void);
	void (*_as_reserved7)	(void);
	void (*_as_reserved8)	(void);
};
</STRUCT>
<FUNCTION>
<NAME>as_distro_details_get_type</NAME>
<RETURNS>GType 					</RETURNS>
void 
</FUNCTION>
<FUNCTION>
<NAME>as_distro_details_new</NAME>
<RETURNS>AsDistroDetails *		</RETURNS>
void 
</FUNCTION>
<FUNCTION>
<NAME>as_distro_details_construct</NAME>
<RETURNS>AsDistroDetails *		</RETURNS>
GType object_type 
</FUNCTION>
<FUNCTION>
<NAME>as_distro_details_config_distro_get_str</NAME>
<RETURNS>gchar *					</RETURNS>
AsDistroDetails* self, const gchar* key 
</FUNCTION>
<FUNCTION>
<NAME>as_distro_details_get_distro_id</NAME>
<RETURNS>const gchar *			</RETURNS>
AsDistroDetails* self 
</FUNCTION>
<FUNCTION>
<NAME>as_distro_details_config_distro_get_bool</NAME>
<RETURNS>gboolean 				</RETURNS>
AsDistroDetails* self, const gchar* key 
</FUNCTION>
<FUNCTION>
<NAME>as_distro_details_get_distro_name</NAME>
<RETURNS>const gchar *			</RETURNS>
AsDistroDetails* self 
</FUNCTION>
<FUNCTION>
<NAME>as_distro_details_get_distro_version</NAME>
<RETURNS>const gchar *			</RETURNS>
AsDistroDetails* self 
</FUNCTION>
<FUNCTION>
<NAME>as_distro_details_get_icon_repository_paths</NAME>
<RETURNS>gchar **					</RETURNS>
void 
</FUNCTION>
<STRUCT>
<NAME>AsDistroDetailsPrivate</NAME>
</STRUCT>
<MACRO>
<NAME>AS_TYPE_SCREENSHOT</NAME>
#define AS_TYPE_SCREENSHOT		(as_screenshot_get_type())
</MACRO>
<MACRO>
<NAME>AS_SCREENSHOT</NAME>
#define AS_SCREENSHOT(obj)		(G_TYPE_CHECK_INSTANCE_CAST((obj), AS_TYPE_SCREENSHOT, AsScreenshot))
</MACRO>
<MACRO>
<NAME>AS_SCREENSHOT_CLASS</NAME>
#define AS_SCREENSHOT_CLASS(cls)	(G_TYPE_CHECK_CLASS_CAST((cls), AS_TYPE_SCREENSHOT, AsScreenshotClass))
</MACRO>
<MACRO>
<NAME>AS_IS_SCREENSHOT</NAME>
#define AS_IS_SCREENSHOT(obj)	(G_TYPE_CHECK_INSTANCE_TYPE((obj), AS_TYPE_SCREENSHOT))
</MACRO>
<MACRO>
<NAME>AS_IS_SCREENSHOT_CLASS</NAME>
#define AS_IS_SCREENSHOT_CLASS(cls)	(G_TYPE_CHECK_CLASS_TYPE((cls), AS_TYPE_SCREENSHOT))
</MACRO>
<MACRO>
<NAME>AS_SCREENSHOT_GET_CLASS</NAME>
#define AS_SCREENSHOT_GET_CLASS(obj)	(G_TYPE_INSTANCE_GET_CLASS((obj), AS_TYPE_SCREENSHOT, AsScreenshotClass))
</MACRO>
<STRUCT>
<NAME>AsScreenshot</NAME>
struct _AsScreenshot
{
	GObject			parent;
};
</STRUCT>
<STRUCT>
<NAME>AsScreenshotClass</NAME>
struct _AsScreenshotClass
{
	GObjectClass		parent_class;
	/*< private >*/
	void (*_as_reserved1)	(void);
	void (*_as_reserved2)	(void);
	void (*_as_reserved3)	(void);
	void (*_as_reserved4)	(void);
	void (*_as_reserved5)	(void);
	void (*_as_reserved6)	(void);
	void (*_as_reserved7)	(void);
	void (*_as_reserved8)	(void);
};
</STRUCT>
<ENUM>
<NAME>AsScreenshotKind</NAME>
typedef enum {
	AS_SCREENSHOT_KIND_UNKNOWN,
	AS_SCREENSHOT_KIND_NORMAL,
	AS_SCREENSHOT_KIND_DEFAULT,
	/*< private >*/
	AS_SCREENSHOT_KIND_LAST
} AsScreenshotKind;
</ENUM>
<FUNCTION>
<NAME>as_screenshot_kind_from_string</NAME>
<RETURNS>AsScreenshotKind 	</RETURNS>
const gchar *kind 
</FUNCTION>
<FUNCTION>
<NAME>as_screenshot_kind_to_string</NAME>
<RETURNS>const gchar 			*</RETURNS>
AsScreenshotKind kind 
</FUNCTION>
<FUNCTION>
<NAME>as_screenshot_is_valid</NAME>
<RETURNS>gboolean 			</RETURNS>
AsScreenshot *screenshot 
</FUNCTION>
<FUNCTION>
<NAME>as_screenshot_get_type</NAME>
<RETURNS>GType 		 		</RETURNS>
void 
</FUNCTION>
<FUNCTION>
<NAME>as_screenshot_new</NAME>
<RETURNS>AsScreenshot 		*</RETURNS>
void 
</FUNCTION>
<FUNCTION>
<NAME>as_screenshot_get_kind</NAME>
<RETURNS>AsScreenshotKind 	</RETURNS>
AsScreenshot *screenshot 
</FUNCTION>
<FUNCTION>
<NAME>as_screenshot_set_kind</NAME>
<RETURNS>void 		 		</RETURNS>
AsScreenshot *screenshot, AsScreenshotKind kind 
</FUNCTION>
<FUNCTION>
<NAME>as_screenshot_get_caption</NAME>
<RETURNS>const gchar 			*</RETURNS>
AsScreenshot *screenshot 
</FUNCTION>
<FUNCTION>
<NAME>as_screenshot_set_caption</NAME>
<RETURNS>void 				</RETURNS>
AsScreenshot *screenshot, const gchar *caption, const gchar *locale 
</FUNCTION>
<FUNCTION>
<NAME>as_screenshot_get_images</NAME>
<RETURNS>GPtrArray 			*</RETURNS>
AsScreenshot *screenshot 
</FUNCTION>
<FUNCTION>
<NAME>as_screenshot_add_image</NAME>
<RETURNS>void 				</RETURNS>
AsScreenshot *screenshot, AsImage *image 
</FUNCTION>
<FUNCTION>
<NAME>as_screenshot_get_active_locale</NAME>
<RETURNS>gchar 				*</RETURNS>
AsScreenshot *screenshot 
</FUNCTION>
<FUNCTION>
<NAME>as_screenshot_set_active_locale</NAME>
<RETURNS>void 				</RETURNS>
AsScreenshot *screenshot, const gchar *locale 
</FUNCTION>
<ENUM>
<NAME>AsProvidesKind</NAME>
typedef enum  {
	AS_PROVIDES_KIND_UNKNOWN,
	AS_PROVIDES_KIND_LIBRARY,
	AS_PROVIDES_KIND_BINARY,
	AS_PROVIDES_KIND_FONT,
	AS_PROVIDES_KIND_MODALIAS,
	AS_PROVIDES_KIND_FIRMWARE,
	AS_PROVIDES_KIND_PYTHON2,
	AS_PROVIDES_KIND_PYTHON3,
	AS_PROVIDES_KIND_MIMETYPE,
	AS_PROVIDES_KIND_DBUS,
	/* < private > */
	AS_PROVIDES_KIND_LAST
} AsProvidesKind;
</ENUM>
<FUNCTION>
<NAME>as_provides_kind_to_string</NAME>
<RETURNS>const gchar *		</RETURNS>
AsProvidesKind kind 
</FUNCTION>
<FUNCTION>
<NAME>as_provides_kind_from_string</NAME>
<RETURNS>AsProvidesKind 		</RETURNS>
const gchar *kind_str 
</FUNCTION>
<FUNCTION>
<NAME>as_provides_item_create</NAME>
<RETURNS>gchar *				</RETURNS>
AsProvidesKind kind, const gchar *value, const gchar *data 
</FUNCTION>
<FUNCTION>
<NAME>as_provides_item_get_kind</NAME>
<RETURNS>AsProvidesKind 		</RETURNS>
const gchar *item 
</FUNCTION>
<FUNCTION>
<NAME>as_provides_item_get_value</NAME>
<RETURNS>gchar *				</RETURNS>
const gchar *item 
</FUNCTION>
<MACRO>
<NAME>AS_TYPE_DATABASE</NAME>
#define AS_TYPE_DATABASE (as_database_get_type ())
</MACRO>
<MACRO>
<NAME>AS_DATABASE</NAME>
#define AS_DATABASE(obj) (G_TYPE_CHECK_INSTANCE_CAST ((obj), AS_TYPE_DATABASE, AsDatabase))
</MACRO>
<MACRO>
<NAME>AS_DATABASE_CLASS</NAME>
#define AS_DATABASE_CLASS(klass) (G_TYPE_CHECK_CLASS_CAST ((klass), AS_TYPE_DATABASE, AsDatabaseClass))
</MACRO>
<MACRO>
<NAME>AS_IS_DATABASE</NAME>
#define AS_IS_DATABASE(obj) (G_TYPE_CHECK_INSTANCE_TYPE ((obj), AS_TYPE_DATABASE))
</MACRO>
<MACRO>
<NAME>AS_IS_DATABASE_CLASS</NAME>
#define AS_IS_DATABASE_CLASS(klass) (G_TYPE_CHECK_CLASS_TYPE ((klass), AS_TYPE_DATABASE))
</MACRO>
<MACRO>
<NAME>AS_DATABASE_GET_CLASS</NAME>
#define AS_DATABASE_GET_CLASS(obj) (G_TYPE_INSTANCE_GET_CLASS ((obj), AS_TYPE_DATABASE, AsDatabaseClass))
</MACRO>
<STRUCT>
<NAME>AsDatabase</NAME>
struct _AsDatabase
{
	GObject parent_instance;
	AsDatabasePrivate * priv;
};
</STRUCT>
<STRUCT>
<NAME>AsDatabaseClass</NAME>
struct _AsDatabaseClass
{
	GObjectClass parent_class;
	gboolean (*open) (AsDatabase* self);
	/*< private >*/
	void (*_as_reserved1)	(void);
	void (*_as_reserved2)	(void);
	void (*_as_reserved3)	(void);
	void (*_as_reserved4)	(void);
	void (*_as_reserved5)	(void);
	void (*_as_reserved6)	(void);
	void (*_as_reserved7)	(void);
	void (*_as_reserved8)	(void);
};
</STRUCT>
<FUNCTION>
<NAME>as_database_get_type</NAME>
<RETURNS>GType  </RETURNS>
void 
</FUNCTION>
<FUNCTION>
<NAME>as_database_new</NAME>
<RETURNS>AsDatabase *			</RETURNS>
void 
</FUNCTION>
<FUNCTION>
<NAME>as_database_construct</NAME>
<RETURNS>AsDatabase *			</RETURNS>
GType object_type 
</FUNCTION>
<FUNCTION>
<NAME>as_database_set_database_path</NAME>
<RETURNS>void 				</RETURNS>
AsDatabase* self, const gchar* value 
</FUNCTION>
<FUNCTION>
<NAME>as_database_open</NAME>
<RETURNS>gboolean 			</RETURNS>
AsDatabase* self 
</FUNCTION>
<FUNCTION>
<NAME>as_database_get_database_path</NAME>
<RETURNS>const gchar *		</RETURNS>
AsDatabase* self 
</FUNCTION>
<FUNCTION>
<NAME>as_database_db_exists</NAME>
<RETURNS>gboolean 			</RETURNS>
AsDatabase* self 
</FUNCTION>
<FUNCTION>
<NAME>as_database_get_all_components</NAME>
<RETURNS>GPtrArray *			</RETURNS>
AsDatabase* self 
</FUNCTION>
<FUNCTION>
<NAME>as_database_find_components</NAME>
<RETURNS>GPtrArray *			</RETURNS>
AsDatabase* self, AsSearchQuery* query 
</FUNCTION>
<FUNCTION>
<NAME>as_database_find_components_by_term</NAME>
<RETURNS>GPtrArray *			</RETURNS>
AsDatabase* self, const gchar* search_term, const gchar* categories_str 
</FUNCTION>
<FUNCTION>
<NAME>as_database_get_component_by_id</NAME>
<RETURNS>AsComponent *		</RETURNS>
AsDatabase *self, const gchar *idname 
</FUNCTION>
<FUNCTION>
<NAME>as_database_get_components_by_provides</NAME>
<RETURNS>GPtrArray *			</RETURNS>
AsDatabase* self, AsProvidesKind kind, const gchar *value, const gchar *data 
</FUNCTION>
<FUNCTION>
<NAME>as_database_get_components_by_kind</NAME>
<RETURNS>GPtrArray *			</RETURNS>
AsDatabase* self, AsComponentKind kinds 
</FUNCTION>
<STRUCT>
<NAME>AsDatabasePrivate</NAME>
</STRUCT>
<MACRO>
<NAME>AS_TYPE_SEARCH_QUERY</NAME>
#define AS_TYPE_SEARCH_QUERY (as_search_query_get_type ())
</MACRO>
<MACRO>
<NAME>AS_SEARCH_QUERY</NAME>
#define AS_SEARCH_QUERY(obj) (G_TYPE_CHECK_INSTANCE_CAST ((obj), AS_TYPE_SEARCH_QUERY, AsSearchQuery))
</MACRO>
<MACRO>
<NAME>AS_SEARCH_QUERY_CLASS</NAME>
#define AS_SEARCH_QUERY_CLASS(klass) (G_TYPE_CHECK_CLASS_CAST ((klass), AS_TYPE_SEARCH_QUERY, AsSearchQueryClass))
</MACRO>
<MACRO>
<NAME>AS_IS_SEARCH_QUERY</NAME>
#define AS_IS_SEARCH_QUERY(obj) (G_TYPE_CHECK_INSTANCE_TYPE ((obj), AS_TYPE_SEARCH_QUERY))
</MACRO>
<MACRO>
<NAME>AS_IS_SEARCH_QUERY_CLASS</NAME>
#define AS_IS_SEARCH_QUERY_CLASS(klass) (G_TYPE_CHECK_CLASS_TYPE ((klass), AS_TYPE_SEARCH_QUERY))
</MACRO>
<MACRO>
<NAME>AS_SEARCH_QUERY_GET_CLASS</NAME>
#define AS_SEARCH_QUERY_GET_CLASS(obj) (G_TYPE_INSTANCE_GET_CLASS ((obj), AS_TYPE_SEARCH_QUERY, AsSearchQueryClass))
</MACRO>
<STRUCT>
<NAME>AsSearchQuery</NAME>
struct _AsSearchQuery
{
	GObject parent_instance;
	AsSearchQueryPrivate * priv;
};
</STRUCT>
<STRUCT>
<NAME>AsSearchQueryClass</NAME>
struct _AsSearchQueryClass
{
	GObjectClass parent_class;
	/*< private >*/
	void (*_as_reserved1)	(void);
	void (*_as_reserved2)	(void);
	void (*_as_reserved3)	(void);
	void (*_as_reserved4)	(void);
	void (*_as_reserved5)	(void);
	void (*_as_reserved6)	(void);
	void (*_as_reserved7)	(void);
	void (*_as_reserved8)	(void);
};
</STRUCT>
<FUNCTION>
<NAME>as_search_query_get_type</NAME>
<RETURNS>GType 					</RETURNS>
void 
</FUNCTION>
<FUNCTION>
<NAME>as_search_query_new</NAME>
<RETURNS>AsSearchQuery *			</RETURNS>
const gchar* term 
</FUNCTION>
<FUNCTION>
<NAME>as_search_query_construct</NAME>
<RETURNS>AsSearchQuery *			</RETURNS>
GType object_type, const gchar* term 
</FUNCTION>
<FUNCTION>
<NAME>as_search_query_set_search_term</NAME>
<RETURNS>void 					</RETURNS>
AsSearchQuery* self, const gchar* value 
</FUNCTION>
<FUNCTION>
<NAME>as_search_query_get_search_all_categories</NAME>
<RETURNS>gboolean 				</RETURNS>
AsSearchQuery* self 
</FUNCTION>
<FUNCTION>
<NAME>as_search_query_get_categories</NAME>
<RETURNS>gchar **					</RETURNS>
AsSearchQuery* self 
</FUNCTION>
<FUNCTION>
<NAME>as_search_query_set_search_all_categories</NAME>
<RETURNS>void 					</RETURNS>
AsSearchQuery* self 
</FUNCTION>
<FUNCTION>
<NAME>as_search_query_set_categories</NAME>
<RETURNS>void 					</RETURNS>
AsSearchQuery* self, gchar** value 
</FUNCTION>
<FUNCTION>
<NAME>as_search_query_set_categories_from_string</NAME>
<RETURNS>void 					</RETURNS>
AsSearchQuery* self, const gchar* categories_str 
</FUNCTION>
<FUNCTION>
<NAME>as_search_query_sanitize_search_term</NAME>
<RETURNS>void 					</RETURNS>
AsSearchQuery* self 
<<<<<<< HEAD
</FUNCTION>
<FUNCTION>
<NAME>as_search_query_get_search_term</NAME>
<RETURNS>const gchar *			</RETURNS>
AsSearchQuery* self 
</FUNCTION>
=======
</FUNCTION>
<FUNCTION>
<NAME>as_search_query_get_search_term</NAME>
<RETURNS>const gchar *			</RETURNS>
AsSearchQuery* self 
</FUNCTION>
>>>>>>> 3f199884
<STRUCT>
<NAME>AsSearchQueryPrivate</NAME>
</STRUCT>
<MACRO>
<NAME>AS_TYPE_COMPONENT_KIND</NAME>
#define AS_TYPE_COMPONENT_KIND (as_component_kind_get_type ())
</MACRO>
<MACRO>
<NAME>AS_TYPE_COMPONENT</NAME>
#define AS_TYPE_COMPONENT			(as_component_get_type())
</MACRO>
<MACRO>
<NAME>AS_COMPONENT</NAME>
#define AS_COMPONENT(obj)			(G_TYPE_CHECK_INSTANCE_CAST((obj), AS_TYPE_COMPONENT, AsComponent))
</MACRO>
<MACRO>
<NAME>AS_COMPONENT_CLASS</NAME>
#define AS_COMPONENT_CLASS(cls)	(G_TYPE_CHECK_CLASS_CAST((cls), AS_TYPE_COMPONENT, AsComponentClass))
</MACRO>
<MACRO>
<NAME>AS_IS_COMPONENT</NAME>
#define AS_IS_COMPONENT(obj)		(G_TYPE_CHECK_INSTANCE_TYPE((obj), AS_TYPE_COMPONENT))
</MACRO>
<MACRO>
<NAME>AS_IS_COMPONENT_CLASS</NAME>
#define AS_IS_COMPONENT_CLASS(cls)	(G_TYPE_CHECK_CLASS_TYPE((cls), AS_TYPE_COMPONENT))
</MACRO>
<MACRO>
<NAME>AS_COMPONENT_GET_CLASS</NAME>
#define AS_COMPONENT_GET_CLASS(obj)	(G_TYPE_INSTANCE_GET_CLASS((obj), AS_TYPE_COMPONENT, AsComponentClass))
</MACRO>
<STRUCT>
<NAME>AsComponent</NAME>
struct _AsComponent
{
	GObject			parent;
};
</STRUCT>
<STRUCT>
<NAME>AsComponentClass</NAME>
struct _AsComponentClass
{
	GObjectClass		parent_class;
	/*< private >*/
	void (*_as_reserved1)	(void);
	void (*_as_reserved2)	(void);
	void (*_as_reserved3)	(void);
	void (*_as_reserved4)	(void);
	void (*_as_reserved5)	(void);
	void (*_as_reserved6)	(void);
};
</STRUCT>
<ENUM>
<NAME>AsComponentKind</NAME>
typedef enum  {
	AS_COMPONENT_KIND_UNKNOWN = 0,
	AS_COMPONENT_KIND_GENERIC = 1 << 0,
	AS_COMPONENT_KIND_DESKTOP_APP = 1 << 1,
	AS_COMPONENT_KIND_FONT = 1 << 2,
	AS_COMPONENT_KIND_CODEC = 1 << 3,
	AS_COMPONENT_KIND_INPUTMETHOD = 1 << 4,
	AS_COMPONENT_KIND_ADDON = 1 << 5,
	AS_COMPONENT_KIND_LAST = 7
} AsComponentKind;
</ENUM>
<FUNCTION>
<NAME>as_component_kind_get_type</NAME>
<RETURNS>GType 				</RETURNS>
void 
</FUNCTION>
<FUNCTION>
<NAME>as_component_kind_to_string</NAME>
<<<<<<< HEAD
<RETURNS>const gchar *		</RETURNS>
AsComponentKind kind 
</FUNCTION>
<FUNCTION>
<NAME>as_component_kind_from_string</NAME>
<RETURNS>AsComponentKind 		</RETURNS>
const gchar *kind_str 
</FUNCTION>
<FUNCTION>
<NAME>as_component_get_type</NAME>
<RETURNS>GType 				</RETURNS>
void 
</FUNCTION>
<FUNCTION>
<NAME>as_component_new</NAME>
<RETURNS>AsComponent *		</RETURNS>
void 
</FUNCTION>
<FUNCTION>
<NAME>as_component_is_valid</NAME>
<RETURNS>gboolean 			</RETURNS>
AsComponent *cpt 
</FUNCTION>
<FUNCTION>
<NAME>as_component_to_string</NAME>
<RETURNS>gchar * 				</RETURNS>
AsComponent *cpt 
=======
<RETURNS>const gchar 			*</RETURNS>
AsComponentKind kind 
</FUNCTION>
<FUNCTION>
<NAME>as_component_kind_from_string</NAME>
<RETURNS>AsComponentKind 		</RETURNS>
const gchar *kind_str 
</FUNCTION>
<FUNCTION>
<NAME>as_component_get_type</NAME>
<RETURNS>GType 				</RETURNS>
void 
</FUNCTION>
<FUNCTION>
<NAME>as_component_new</NAME>
<RETURNS>AsComponent 			*</RETURNS>
void 
</FUNCTION>
<FUNCTION>
<NAME>as_component_is_valid</NAME>
<RETURNS>gboolean 			</RETURNS>
AsComponent *cpt 
</FUNCTION>
<FUNCTION>
<NAME>as_component_to_string</NAME>
<RETURNS>gchar 				*</RETURNS>
AsComponent *cpt 
</FUNCTION>
<FUNCTION>
<NAME>as_component_get_active_locale</NAME>
<RETURNS>gchar 				*</RETURNS>
AsComponent *cpt 
</FUNCTION>
<FUNCTION>
<NAME>as_component_set_active_locale</NAME>
<RETURNS>void 				</RETURNS>
AsComponent *cpt, const gchar *locale 
>>>>>>> 3f199884
</FUNCTION>
<FUNCTION>
<NAME>as_component_get_kind</NAME>
<RETURNS>AsComponentKind 		</RETURNS>
AsComponent *cpt 
</FUNCTION>
<FUNCTION>
<NAME>as_component_set_kind</NAME>
<RETURNS>void 				</RETURNS>
AsComponent *cpt, AsComponentKind value 
</FUNCTION>
<FUNCTION>
<NAME>as_component_get_id</NAME>
<<<<<<< HEAD
<RETURNS>const gchar *		</RETURNS>
=======
<RETURNS>const gchar 			*</RETURNS>
>>>>>>> 3f199884
AsComponent *cpt 
</FUNCTION>
<FUNCTION>
<NAME>as_component_set_id</NAME>
<RETURNS>void 				</RETURNS>
AsComponent *cpt, const gchar* value 
</FUNCTION>
<FUNCTION>
<NAME>as_component_get_origin</NAME>
<<<<<<< HEAD
<RETURNS>const gchar *		</RETURNS>
AsComponent *cpt 
</FUNCTION>
<FUNCTION>
<NAME>as_component_set_origin</NAME>
<RETURNS>void 				</RETURNS>
AsComponent *cpt, const gchar* origin 
</FUNCTION>
<FUNCTION>
<NAME>as_component_get_pkgnames</NAME>
<RETURNS>gchar **				</RETURNS>
AsComponent *cpt 
</FUNCTION>
<FUNCTION>
<NAME>as_component_set_pkgnames</NAME>
<RETURNS>void 				</RETURNS>
AsComponent *cpt, gchar** value 
</FUNCTION>
<FUNCTION>
<NAME>as_component_get_name</NAME>
<RETURNS>const gchar *		</RETURNS>
=======
<RETURNS>const gchar 			*</RETURNS>
AsComponent *cpt 
</FUNCTION>
<FUNCTION>
<NAME>as_component_set_origin</NAME>
<RETURNS>void 				</RETURNS>
AsComponent *cpt, const gchar* origin 
</FUNCTION>
<FUNCTION>
<NAME>as_component_get_pkgnames</NAME>
<RETURNS>gchar 				**</RETURNS>
AsComponent *cpt 
</FUNCTION>
<FUNCTION>
<NAME>as_component_set_pkgnames</NAME>
<RETURNS>void 				</RETURNS>
AsComponent *cpt, gchar **value 
</FUNCTION>
<FUNCTION>
<NAME>as_component_get_source_pkgname</NAME>
<RETURNS>const gchar 			*</RETURNS>
AsComponent *cpt 
</FUNCTION>
<FUNCTION>
<NAME>as_component_set_source_pkgname</NAME>
<RETURNS>void 				</RETURNS>
AsComponent *cpt, const gchar* spkgname 
</FUNCTION>
<FUNCTION>
<NAME>as_component_get_name</NAME>
<RETURNS>const gchar 			*</RETURNS>
>>>>>>> 3f199884
AsComponent *cpt 
</FUNCTION>
<FUNCTION>
<NAME>as_component_set_name</NAME>
<RETURNS>void 				</RETURNS>
AsComponent *cpt, const gchar *value, const gchar *locale 
</FUNCTION>
<FUNCTION>
<NAME>as_component_get_summary</NAME>
<<<<<<< HEAD
<RETURNS>const gchar *		</RETURNS>
=======
<RETURNS>const gchar 			*</RETURNS>
>>>>>>> 3f199884
AsComponent *cpt 
</FUNCTION>
<FUNCTION>
<NAME>as_component_set_summary</NAME>
<RETURNS>void 				</RETURNS>
AsComponent *cpt, const gchar *value, const gchar *locale 
</FUNCTION>
<FUNCTION>
<NAME>as_component_get_description</NAME>
<<<<<<< HEAD
<RETURNS>const gchar *		</RETURNS>
=======
<RETURNS>const gchar 			*</RETURNS>
>>>>>>> 3f199884
AsComponent *cpt 
</FUNCTION>
<FUNCTION>
<NAME>as_component_set_description</NAME>
<RETURNS>void 				</RETURNS>
AsComponent *cpt, const gchar* value, const gchar *locale 
</FUNCTION>
<FUNCTION>
<NAME>as_component_get_project_license</NAME>
<<<<<<< HEAD
<RETURNS>const gchar * 		</RETURNS>
=======
<RETURNS>const gchar 			*</RETURNS>
>>>>>>> 3f199884
AsComponent *cpt 
</FUNCTION>
<FUNCTION>
<NAME>as_component_set_project_license</NAME>
<RETURNS>void 				</RETURNS>
AsComponent *cpt, const gchar* value 
</FUNCTION>
<FUNCTION>
<NAME>as_component_get_project_group</NAME>
<<<<<<< HEAD
<RETURNS>const gchar * 		</RETURNS>
=======
<RETURNS>const gchar 			*</RETURNS>
>>>>>>> 3f199884
AsComponent *cpt 
</FUNCTION>
<FUNCTION>
<NAME>as_component_set_project_group</NAME>
<RETURNS>void 				</RETURNS>
AsComponent *cpt, const gchar *value 
</FUNCTION>
<FUNCTION>
<NAME>as_component_get_developer_name</NAME>
<<<<<<< HEAD
<RETURNS>const gchar *		</RETURNS>
=======
<RETURNS>const gchar 			*</RETURNS>
>>>>>>> 3f199884
AsComponent *cpt 
</FUNCTION>
<FUNCTION>
<NAME>as_component_set_developer_name</NAME>
<RETURNS>void 				</RETURNS>
AsComponent *cpt, const gchar *value, const gchar *locale 
</FUNCTION>
<FUNCTION>
<NAME>as_component_get_compulsory_for_desktops</NAME>
<<<<<<< HEAD
<RETURNS>gchar **				</RETURNS>
=======
<RETURNS>gchar 				**</RETURNS>
>>>>>>> 3f199884
AsComponent *cpt 
</FUNCTION>
<FUNCTION>
<NAME>as_component_set_compulsory_for_desktops</NAME>
<RETURNS>void 				</RETURNS>
<<<<<<< HEAD
AsComponent *cpt, gchar** value 
=======
AsComponent *cpt, gchar **value 
>>>>>>> 3f199884
</FUNCTION>
<FUNCTION>
<NAME>as_component_is_compulsory_for_desktop</NAME>
<RETURNS>gboolean 			</RETURNS>
AsComponent *cpt, const gchar* desktop 
</FUNCTION>
<FUNCTION>
<NAME>as_component_get_categories</NAME>
<<<<<<< HEAD
<RETURNS>gchar **				</RETURNS>
=======
<RETURNS>gchar 				**</RETURNS>
>>>>>>> 3f199884
AsComponent *cpt 
</FUNCTION>
<FUNCTION>
<NAME>as_component_set_categories</NAME>
<RETURNS>void 				</RETURNS>
<<<<<<< HEAD
AsComponent *cpt, gchar** value 
=======
AsComponent *cpt, gchar **value 
>>>>>>> 3f199884
</FUNCTION>
<FUNCTION>
<NAME>as_component_set_categories_from_str</NAME>
<RETURNS>void 				</RETURNS>
AsComponent *cpt, const gchar* categories_str 
</FUNCTION>
<FUNCTION>
<NAME>as_component_has_category</NAME>
<RETURNS>gboolean 			</RETURNS>
AsComponent *cpt, const gchar *category 
</FUNCTION>
<FUNCTION>
<NAME>as_component_get_screenshots</NAME>
<<<<<<< HEAD
<RETURNS>GPtrArray *			</RETURNS>
=======
<RETURNS>GPtrArray 			*</RETURNS>
>>>>>>> 3f199884
AsComponent *cpt 
</FUNCTION>
<FUNCTION>
<NAME>as_component_add_screenshot</NAME>
<RETURNS>void 				</RETURNS>
AsComponent *cpt, AsScreenshot* sshot 
</FUNCTION>
<FUNCTION>
<NAME>as_component_get_keywords</NAME>
<<<<<<< HEAD
<RETURNS>gchar **				</RETURNS>
=======
<RETURNS>gchar 				**</RETURNS>
>>>>>>> 3f199884
AsComponent *cpt 
</FUNCTION>
<FUNCTION>
<NAME>as_component_set_keywords</NAME>
<RETURNS>void 				</RETURNS>
AsComponent *cpt, gchar **value, const gchar *locale 
</FUNCTION>
<FUNCTION>
<NAME>as_component_get_icon</NAME>
<<<<<<< HEAD
<RETURNS>const gchar *		</RETURNS>
=======
<RETURNS>const gchar 			*</RETURNS>
>>>>>>> 3f199884
AsComponent *cpt 
</FUNCTION>
<FUNCTION>
<NAME>as_component_set_icon</NAME>
<RETURNS>void 				</RETURNS>
AsComponent *cpt, const gchar* value 
<<<<<<< HEAD
</FUNCTION>
<FUNCTION>
<NAME>as_component_get_icon_url</NAME>
<RETURNS>const gchar *		</RETURNS>
AsComponent *cpt, int width, int height 
</FUNCTION>
<FUNCTION>
<NAME>as_component_add_icon_url</NAME>
<RETURNS>void 				</RETURNS>
AsComponent *cpt, int width, int height, const gchar* value 
</FUNCTION>
<FUNCTION>
<NAME>as_component_get_icon_urls</NAME>
<RETURNS>GHashTable *			</RETURNS>
AsComponent *cpt 
</FUNCTION>
<FUNCTION>
<NAME>as_component_get_provided_items</NAME>
<RETURNS>GPtrArray *			</RETURNS>
AsComponent *cpt 
</FUNCTION>
<FUNCTION>
<NAME>as_component_add_provided_item</NAME>
<RETURNS>void 				</RETURNS>
AsComponent *cpt, AsProvidesKind kind, const gchar *value, const gchar *data 
</FUNCTION>
<FUNCTION>
<NAME>as_component_provides_item</NAME>
<RETURNS>gboolean 			</RETURNS>
AsComponent *cpt, AsProvidesKind kind, const gchar *value 
</FUNCTION>
<FUNCTION>
<NAME>as_component_get_urls</NAME>
<RETURNS>GHashTable *			</RETURNS>
AsComponent *cpt 
</FUNCTION>
<FUNCTION>
<NAME>as_component_get_url</NAME>
<RETURNS>const gchar *		</RETURNS>
AsComponent *cpt, AsUrlKind url_kind 
</FUNCTION>
<FUNCTION>
<NAME>as_component_add_url</NAME>
<RETURNS>void 				</RETURNS>
AsComponent *cpt, AsUrlKind url_kind, const gchar *url 
</FUNCTION>
<FUNCTION>
<NAME>as_component_get_releases</NAME>
<RETURNS>GPtrArray *			</RETURNS>
AsComponent *cpt 
</FUNCTION>
<FUNCTION>
<NAME>as_component_add_release</NAME>
<RETURNS>void 				</RETURNS>
AsComponent *cpt, AsRelease* release 
</FUNCTION>
<FUNCTION>
<NAME>as_component_get_extends</NAME>
<RETURNS>GPtrArray *			</RETURNS>
AsComponent *cpt 
</FUNCTION>
<FUNCTION>
<NAME>as_component_add_extends</NAME>
<RETURNS>void 				</RETURNS>
AsComponent *cpt, const gchar *cpt_id 
</FUNCTION>
<FUNCTION>
<NAME>as_component_add_language</NAME>
<RETURNS>void 				</RETURNS>
AsComponent *cpt, const gchar *locale, gint percentage 
</FUNCTION>
<FUNCTION>
<NAME>as_component_get_language</NAME>
<RETURNS>gint 				</RETURNS>
AsComponent *cpt, const gchar *locale 
</FUNCTION>
<FUNCTION>
<NAME>as_component_get_languages</NAME>
<RETURNS>GList *				</RETURNS>
AsComponent *cpt 
</FUNCTION>
<FUNCTION>
<NAME>as_component_get_active_locale</NAME>
<RETURNS>gchar 				*</RETURNS>
AsComponent *cpt 
</FUNCTION>
<FUNCTION>
<NAME>as_component_set_active_locale</NAME>
<RETURNS>void 				</RETURNS>
AsComponent *cpt, const gchar *locale 
=======
</FUNCTION>
<FUNCTION>
<NAME>as_component_get_icon_url</NAME>
<RETURNS>const gchar 			*</RETURNS>
AsComponent *cpt, int width, int height 
</FUNCTION>
<FUNCTION>
<NAME>as_component_add_icon_url</NAME>
<RETURNS>void 				</RETURNS>
AsComponent *cpt, int width, int height, const gchar* value 
</FUNCTION>
<FUNCTION>
<NAME>as_component_get_icon_urls</NAME>
<RETURNS>GHashTable 			*</RETURNS>
AsComponent *cpt 
</FUNCTION>
<FUNCTION>
<NAME>as_component_get_provided_items</NAME>
<RETURNS>GPtrArray 			*</RETURNS>
AsComponent *cpt 
</FUNCTION>
<FUNCTION>
<NAME>as_component_add_provided_item</NAME>
<RETURNS>void 				</RETURNS>
AsComponent *cpt, AsProvidesKind kind, const gchar *value, const gchar *data 
</FUNCTION>
<FUNCTION>
<NAME>as_component_provides_item</NAME>
<RETURNS>gboolean 			</RETURNS>
AsComponent *cpt, AsProvidesKind kind, const gchar *value 
</FUNCTION>
<FUNCTION>
<NAME>as_component_get_urls</NAME>
<RETURNS>GHashTable 			*</RETURNS>
AsComponent *cpt 
</FUNCTION>
<FUNCTION>
<NAME>as_component_get_url</NAME>
<RETURNS>const gchar 			*</RETURNS>
AsComponent *cpt, AsUrlKind url_kind 
</FUNCTION>
<FUNCTION>
<NAME>as_component_add_url</NAME>
<RETURNS>void 				</RETURNS>
AsComponent *cpt, AsUrlKind url_kind, const gchar *url 
</FUNCTION>
<FUNCTION>
<NAME>as_component_get_releases</NAME>
<RETURNS>GPtrArray 			*</RETURNS>
AsComponent *cpt 
</FUNCTION>
<FUNCTION>
<NAME>as_component_add_release</NAME>
<RETURNS>void 				</RETURNS>
AsComponent *cpt, AsRelease* release 
</FUNCTION>
<FUNCTION>
<NAME>as_component_get_extends</NAME>
<RETURNS>GPtrArray 			*</RETURNS>
AsComponent *cpt 
</FUNCTION>
<FUNCTION>
<NAME>as_component_add_extends</NAME>
<RETURNS>void 				</RETURNS>
AsComponent *cpt, const gchar *cpt_id 
</FUNCTION>
<FUNCTION>
<NAME>as_component_add_language</NAME>
<RETURNS>void 				</RETURNS>
AsComponent *cpt, const gchar *locale, gint percentage 
</FUNCTION>
<FUNCTION>
<NAME>as_component_get_language</NAME>
<RETURNS>gint 				</RETURNS>
AsComponent *cpt, const gchar *locale 
</FUNCTION>
<FUNCTION>
<NAME>as_component_get_languages</NAME>
<RETURNS>GList *				</RETURNS>
AsComponent *cpt 
</FUNCTION>
<FUNCTION>
<NAME>as_component_get_bundle_ids</NAME>
<RETURNS>GHashTable 			*</RETURNS>
AsComponent *cpt 
</FUNCTION>
<FUNCTION>
<NAME>as_component_get_bundle_id</NAME>
<RETURNS>const gchar 			*</RETURNS>
AsComponent *cpt, AsBundleKind bundle_kind 
</FUNCTION>
<FUNCTION>
<NAME>as_component_add_bundle_id</NAME>
<RETURNS>void 				</RETURNS>
AsComponent *cpt, AsBundleKind bundle_kind, const gchar *id 
>>>>>>> 3f199884
</FUNCTION>
<MACRO>
<NAME>AS_TYPE_METADATA</NAME>
#define AS_TYPE_METADATA			(as_metadata_get_type())
</MACRO>
<MACRO>
<NAME>AS_METADATA</NAME>
#define AS_METADATA(obj)			(G_TYPE_CHECK_INSTANCE_CAST((obj), AS_TYPE_METADATA, AsMetadata))
</MACRO>
<MACRO>
<NAME>AS_METADATA_CLASS</NAME>
#define AS_METADATA_CLASS(cls)		(G_TYPE_CHECK_CLASS_CAST((cls), AS_TYPE_METADATA, AsMetadataClass))
</MACRO>
<MACRO>
<NAME>AS_IS_METADATA</NAME>
#define AS_IS_METADATA(obj)		(G_TYPE_CHECK_INSTANCE_TYPE((obj), AS_TYPE_METADATA))
</MACRO>
<MACRO>
<NAME>AS_IS_METADATA_CLASS</NAME>
#define AS_IS_METADATA_CLASS(cls)	(G_TYPE_CHECK_CLASS_TYPE((cls), AS_TYPE_METADATA))
</MACRO>
<MACRO>
<NAME>AS_METADATA_GET_CLASS</NAME>
#define AS_METADATA_GET_CLASS(obj)	(G_TYPE_INSTANCE_GET_CLASS((obj), AS_TYPE_METADATA, AsMetadataClass))
</MACRO>
<STRUCT>
<NAME>AsMetadata</NAME>
struct _AsMetadata
{
	GObject			parent;
};
</STRUCT>
<STRUCT>
<NAME>AsMetadataClass</NAME>
struct _AsMetadataClass
{
	GObjectClass		parent_class;
	/*< private >*/
	void (*_as_reserved1)	(void);
	void (*_as_reserved2)	(void);
	void (*_as_reserved3)	(void);
	void (*_as_reserved4)	(void);
	void (*_as_reserved5)	(void);
	void (*_as_reserved6)	(void);
	void (*_as_reserved7)	(void);
	void (*_as_reserved8)	(void);
};
</STRUCT>
<ENUM>
<NAME>AsMetadataError</NAME>
typedef enum {
	AS_METADATA_ERROR_FAILED,
	AS_METADATA_ERROR_LAST
} AsMetadataError;
</ENUM>
<MACRO>
<NAME>AS_METADATA_ERROR</NAME>
#define	AS_METADATA_ERROR				as_metadata_error_quark ()
</MACRO>
<FUNCTION>
<NAME>as_metadata_get_type</NAME>
<RETURNS>GType 		 	</RETURNS>
void 
</FUNCTION>
<FUNCTION>
<NAME>as_metadata_new</NAME>
<RETURNS>AsMetadata *		</RETURNS>
void 
<<<<<<< HEAD
</FUNCTION>
<FUNCTION>
<NAME>as_metadata_error_quark</NAME>
<RETURNS>GQuark 			</RETURNS>
void 
</FUNCTION>
<FUNCTION>
<NAME>as_metadata_parse_file</NAME>
<RETURNS>void 			</RETURNS>
AsMetadata *metad, GFile *file, GError **error 
</FUNCTION>
<FUNCTION>
<NAME>as_metadata_parse_data</NAME>
<RETURNS>void 			</RETURNS>
AsMetadata *metad, const gchar *data, GError **error 
</FUNCTION>
<FUNCTION>
<NAME>as_metadata_get_component</NAME>
<RETURNS>AsComponent 		*</RETURNS>
AsMetadata *metad 
</FUNCTION>
<FUNCTION>
<NAME>as_metadata_get_components</NAME>
<RETURNS>GPtrArray 		*</RETURNS>
AsMetadata *metad 
</FUNCTION>
<FUNCTION>
<NAME>as_metadata_clear_components</NAME>
<RETURNS>void 			</RETURNS>
AsMetadata *metad 
</FUNCTION>
<FUNCTION>
<NAME>as_metadata_add_component</NAME>
<RETURNS>void 			</RETURNS>
AsMetadata *metad, AsComponent *cpt 
</FUNCTION>
<FUNCTION>
<NAME>as_metadata_component_to_upstream_xml</NAME>
<RETURNS>gchar 			*</RETURNS>
AsMetadata *metad 
</FUNCTION>
<FUNCTION>
<NAME>as_metadata_components_to_distro_xml</NAME>
<RETURNS>gchar 			*</RETURNS>
AsMetadata *metad 
</FUNCTION>
<FUNCTION>
<NAME>as_metadata_save_upstream_xml</NAME>
<RETURNS>void 			</RETURNS>
AsMetadata *metad, const gchar *fname, GError **error 
</FUNCTION>
<FUNCTION>
<NAME>as_metadata_save_distro_xml</NAME>
<RETURNS>void 			</RETURNS>
AsMetadata *metad, const gchar *fname, GError **error 
</FUNCTION>
<FUNCTION>
<NAME>as_metadata_set_locale</NAME>
<RETURNS>void 			</RETURNS>
AsMetadata *metad, const gchar *locale 
</FUNCTION>
<FUNCTION>
<NAME>as_metadata_get_locale</NAME>
<RETURNS>const gchar *	</RETURNS>
AsMetadata *metad 
=======
</FUNCTION>
<FUNCTION>
<NAME>as_metadata_error_quark</NAME>
<RETURNS>GQuark 			</RETURNS>
void 
</FUNCTION>
<FUNCTION>
<NAME>as_metadata_parse_file</NAME>
<RETURNS>void 			</RETURNS>
AsMetadata *metad, GFile *file, GError **error 
</FUNCTION>
<FUNCTION>
<NAME>as_metadata_parse_data</NAME>
<RETURNS>void 			</RETURNS>
AsMetadata *metad, const gchar *data, GError **error 
</FUNCTION>
<FUNCTION>
<NAME>as_metadata_get_component</NAME>
<RETURNS>AsComponent 		*</RETURNS>
AsMetadata *metad 
</FUNCTION>
<FUNCTION>
<NAME>as_metadata_get_components</NAME>
<RETURNS>GPtrArray 		*</RETURNS>
AsMetadata *metad 
</FUNCTION>
<FUNCTION>
<NAME>as_metadata_clear_components</NAME>
<RETURNS>void 			</RETURNS>
AsMetadata *metad 
</FUNCTION>
<FUNCTION>
<NAME>as_metadata_add_component</NAME>
<RETURNS>void 			</RETURNS>
AsMetadata *metad, AsComponent *cpt 
</FUNCTION>
<FUNCTION>
<NAME>as_metadata_component_to_upstream_xml</NAME>
<RETURNS>gchar 			*</RETURNS>
AsMetadata *metad 
</FUNCTION>
<FUNCTION>
<NAME>as_metadata_components_to_distro_xml</NAME>
<RETURNS>gchar 			*</RETURNS>
AsMetadata *metad 
</FUNCTION>
<FUNCTION>
<NAME>as_metadata_save_upstream_xml</NAME>
<RETURNS>void 			</RETURNS>
AsMetadata *metad, const gchar *fname, GError **error 
</FUNCTION>
<FUNCTION>
<NAME>as_metadata_save_distro_xml</NAME>
<RETURNS>void 			</RETURNS>
AsMetadata *metad, const gchar *fname, GError **error 
</FUNCTION>
<FUNCTION>
<NAME>as_metadata_set_locale</NAME>
<RETURNS>void 			</RETURNS>
AsMetadata *metad, const gchar *locale 
</FUNCTION>
<FUNCTION>
<NAME>as_metadata_get_locale</NAME>
<RETURNS>const gchar 		*</RETURNS>
AsMetadata *metad 
</FUNCTION>
<FUNCTION>
<NAME>as_metadata_get_origin</NAME>
<RETURNS>const gchar 		*</RETURNS>
AsMetadata *metad 
</FUNCTION>
<FUNCTION>
<NAME>as_metadata_set_origin</NAME>
<RETURNS>void 			</RETURNS>
AsMetadata *metad, const gchar *origin 
>>>>>>> 3f199884
</FUNCTION>
<MACRO>
<NAME>AS_TYPE_MENU_PARSER</NAME>
#define AS_TYPE_MENU_PARSER (as_menu_parser_get_type ())
</MACRO>
<MACRO>
<NAME>AS_MENU_PARSER</NAME>
#define AS_MENU_PARSER(obj) (G_TYPE_CHECK_INSTANCE_CAST ((obj), AS_TYPE_MENU_PARSER, AsMenuParser))
</MACRO>
<MACRO>
<NAME>AS_MENU_PARSER_CLASS</NAME>
#define AS_MENU_PARSER_CLASS(klass) (G_TYPE_CHECK_CLASS_CAST ((klass), AS_TYPE_MENU_PARSER, AsMenuParserClass))
</MACRO>
<MACRO>
<NAME>AS_IS_MENU_PARSER</NAME>
#define AS_IS_MENU_PARSER(obj) (G_TYPE_CHECK_INSTANCE_TYPE ((obj), AS_TYPE_MENU_PARSER))
</MACRO>
<MACRO>
<NAME>AS_IS_MENU_PARSER_CLASS</NAME>
#define AS_IS_MENU_PARSER_CLASS(klass) (G_TYPE_CHECK_CLASS_TYPE ((klass), AS_TYPE_MENU_PARSER))
</MACRO>
<MACRO>
<NAME>AS_MENU_PARSER_GET_CLASS</NAME>
#define AS_MENU_PARSER_GET_CLASS(obj) (G_TYPE_INSTANCE_GET_CLASS ((obj), AS_TYPE_MENU_PARSER, AsMenuParserClass))
</MACRO>
<STRUCT>
<NAME>AsMenuParser</NAME>
struct _AsMenuParser
{
	GObject parent_instance;
	AsMenuParserPrivate *priv;
};
</STRUCT>
<STRUCT>
<NAME>AsMenuParserClass</NAME>
struct _AsMenuParserClass
{
	GObjectClass parent_class;
	/*< private >*/
	void (*_as_reserved1)	(void);
	void (*_as_reserved2)	(void);
	void (*_as_reserved3)	(void);
	void (*_as_reserved4)	(void);
	void (*_as_reserved5)	(void);
	void (*_as_reserved6)	(void);
	void (*_as_reserved7)	(void);
	void (*_as_reserved8)	(void);
};
</STRUCT>
<FUNCTION>
<NAME>as_menu_parser_get_type</NAME>
<RETURNS>GType 					</RETURNS>
void 
</FUNCTION>
<FUNCTION>
<NAME>as_menu_parser_new</NAME>
<RETURNS>AsMenuParser *			</RETURNS>
void 
</FUNCTION>
<FUNCTION>
<NAME>as_menu_parser_construct</NAME>
<RETURNS>AsMenuParser *			</RETURNS>
GType object_type 
</FUNCTION>
<FUNCTION>
<NAME>as_menu_parser_new_from_file</NAME>
<RETURNS>AsMenuParser *			</RETURNS>
const gchar* menu_file 
</FUNCTION>
<FUNCTION>
<NAME>as_menu_parser_construct_from_file</NAME>
<RETURNS>AsMenuParser *			</RETURNS>
GType object_type, const gchar* menu_file 
</FUNCTION>
<FUNCTION>
<NAME>as_menu_parser_set_update_category_data</NAME>
<RETURNS>void 					</RETURNS>
AsMenuParser* self, gboolean value 
</FUNCTION>
<FUNCTION>
<NAME>as_menu_parser_parse</NAME>
<RETURNS>GList *					</RETURNS>
AsMenuParser* self 
</FUNCTION>
<FUNCTION>
<NAME>as_menu_parser_get_update_category_data</NAME>
<RETURNS>gboolean 				</RETURNS>
AsMenuParser* self 
</FUNCTION>
<FUNCTION>
<NAME>as_get_system_categories</NAME>
<RETURNS>GList *					</RETURNS>
void 
</FUNCTION>
<STRUCT>
<NAME>AsMenuParserPrivate</NAME>
</STRUCT>
<MACRO>
<NAME>AS_TYPE_RELEASE</NAME>
#define AS_TYPE_RELEASE			(as_release_get_type())
</MACRO>
<MACRO>
<NAME>AS_RELEASE</NAME>
#define AS_RELEASE(obj)			(G_TYPE_CHECK_INSTANCE_CAST((obj), AS_TYPE_RELEASE, AsRelease))
</MACRO>
<MACRO>
<NAME>AS_RELEASE_CLASS</NAME>
#define AS_RELEASE_CLASS(cls)		(G_TYPE_CHECK_CLASS_CAST((cls), AS_TYPE_RELEASE, AsReleaseClass))
</MACRO>
<MACRO>
<NAME>AS_IS_RELEASE</NAME>
#define AS_IS_RELEASE(obj)		(G_TYPE_CHECK_INSTANCE_TYPE((obj), AS_TYPE_RELEASE))
</MACRO>
<MACRO>
<NAME>AS_IS_RELEASE_CLASS</NAME>
#define AS_IS_RELEASE_CLASS(cls)	(G_TYPE_CHECK_CLASS_TYPE((cls), AS_TYPE_RELEASE))
</MACRO>
<MACRO>
<NAME>AS_RELEASE_GET_CLASS</NAME>
#define AS_RELEASE_GET_CLASS(obj)	(G_TYPE_INSTANCE_GET_CLASS((obj), AS_TYPE_RELEASE, AsReleaseClass))
</MACRO>
<STRUCT>
<NAME>AsRelease</NAME>
struct _AsRelease
{
	GObject			parent;
};
</STRUCT>
<STRUCT>
<NAME>AsReleaseClass</NAME>
struct _AsReleaseClass
{
	GObjectClass		parent_class;
	/*< private >*/
	void (*_as_reserved1)	(void);
	void (*_as_reserved2)	(void);
	void (*_as_reserved3)	(void);
	void (*_as_reserved4)	(void);
	void (*_as_reserved5)	(void);
	void (*_as_reserved6)	(void);
	void (*_as_reserved7)	(void);
	void (*_as_reserved8)	(void);
};
</STRUCT>
<FUNCTION>
<NAME>as_release_get_type</NAME>
<RETURNS>GType 		 </RETURNS>
void 
</FUNCTION>
<FUNCTION>
<NAME>as_release_new</NAME>
<RETURNS>AsRelease 	*</RETURNS>
void 
</FUNCTION>
<FUNCTION>
<NAME>as_release_get_version</NAME>
<RETURNS>const gchar 	*</RETURNS>
AsRelease *release 
</FUNCTION>
<FUNCTION>
<NAME>as_release_set_version</NAME>
<RETURNS>void 		 </RETURNS>
AsRelease *release, const gchar *version 
</FUNCTION>
<FUNCTION>
<NAME>as_release_get_timestamp</NAME>
<RETURNS>guint64 		 </RETURNS>
AsRelease *release 
</FUNCTION>
<FUNCTION>
<NAME>as_release_set_timestamp</NAME>
<RETURNS>void 		 </RETURNS>
AsRelease *release, guint64 timestamp 
</FUNCTION>
<FUNCTION>
<NAME>as_release_get_description</NAME>
<RETURNS>const gchar 	*</RETURNS>
AsRelease *release 
</FUNCTION>
<FUNCTION>
<NAME>as_release_set_description</NAME>
<RETURNS>void 		 </RETURNS>
AsRelease *release, const gchar *description, const gchar *locale 
</FUNCTION>
<FUNCTION>
<NAME>as_release_get_active_locale</NAME>
<RETURNS>gchar 		*</RETURNS>
AsRelease *release 
</FUNCTION>
<FUNCTION>
<NAME>as_release_set_active_locale</NAME>
<RETURNS>void 		</RETURNS>
AsRelease	*release, const gchar *locale 
</FUNCTION>
<MACRO>
<NAME>AS_TYPE_DATA_PROVIDER</NAME>
#define AS_TYPE_DATA_PROVIDER (as_data_provider_get_type ())
</MACRO>
<MACRO>
<NAME>AS_DATA_PROVIDER</NAME>
#define AS_DATA_PROVIDER(obj) (G_TYPE_CHECK_INSTANCE_CAST ((obj), AS_TYPE_DATA_PROVIDER, AsDataProvider))
</MACRO>
<MACRO>
<NAME>AS_DATA_PROVIDER_CLASS</NAME>
#define AS_DATA_PROVIDER_CLASS(klass) (G_TYPE_CHECK_CLASS_CAST ((klass), AS_TYPE_DATA_PROVIDER, AsDataProviderClass))
</MACRO>
<MACRO>
<NAME>AS_IS_DATA_PROVIDER</NAME>
#define AS_IS_DATA_PROVIDER(obj) (G_TYPE_CHECK_INSTANCE_TYPE ((obj), AS_TYPE_DATA_PROVIDER))
</MACRO>
<MACRO>
<NAME>AS_IS_DATA_PROVIDER_CLASS</NAME>
#define AS_IS_DATA_PROVIDER_CLASS(klass) (G_TYPE_CHECK_CLASS_TYPE ((klass), AS_TYPE_DATA_PROVIDER))
</MACRO>
<MACRO>
<NAME>AS_DATA_PROVIDER_GET_CLASS</NAME>
#define AS_DATA_PROVIDER_GET_CLASS(obj) (G_TYPE_INSTANCE_GET_CLASS ((obj), AS_TYPE_DATA_PROVIDER, AsDataProviderClass))
</MACRO>
<STRUCT>
<NAME>AsDataProvider</NAME>
struct _AsDataProvider
{
	GObject parent_instance;
	AsDataProviderPrivate * priv;
};
</STRUCT>
<STRUCT>
<NAME>AsDataProviderClass</NAME>
struct _AsDataProviderClass
{
	GObjectClass parent_class;
	gboolean (*execute) (AsDataProvider* self);
	/*< private >*/
	void (*_as_reserved1)	(void);
	void (*_as_reserved2)	(void);
	void (*_as_reserved3)	(void);
	void (*_as_reserved4)	(void);
	void (*_as_reserved5)	(void);
	void (*_as_reserved6)	(void);
	void (*_as_reserved7)	(void);
	void (*_as_reserved8)	(void);
};
</STRUCT>
<FUNCTION>
<NAME>as_data_provider_get_type</NAME>
<RETURNS>GType  </RETURNS>
void 
</FUNCTION>
<FUNCTION>
<NAME>as_data_provider_construct</NAME>
<RETURNS>AsDataProvider *		</RETURNS>
GType object_type 
</FUNCTION>
<FUNCTION>
<NAME>as_data_provider_emit_component</NAME>
<RETURNS>void 				</RETURNS>
AsDataProvider* self, AsComponent* cpt 
</FUNCTION>
<FUNCTION>
<NAME>as_data_provider_execute</NAME>
<RETURNS>gboolean 			</RETURNS>
AsDataProvider* self 
</FUNCTION>
<FUNCTION>
<NAME>as_data_provider_log_error</NAME>
<RETURNS>void 				</RETURNS>
AsDataProvider* self, const gchar* msg 
</FUNCTION>
<FUNCTION>
<NAME>as_data_provider_log_warning</NAME>
<RETURNS>void 				</RETURNS>
AsDataProvider* self, const gchar* msg 
</FUNCTION>
<FUNCTION>
<NAME>as_data_provider_get_locale_short</NAME>
<RETURNS>const gchar *		</RETURNS>
AsDataProvider *dprov 
</FUNCTION>
<FUNCTION>
<NAME>as_data_provider_get_locale</NAME>
<RETURNS>const gchar *		</RETURNS>
AsDataProvider *dpool 
</FUNCTION>
<FUNCTION>
<NAME>as_data_provider_set_locale</NAME>
<RETURNS>void 				</RETURNS>
AsDataProvider *dprov, const gchar *locale 
</FUNCTION>
<FUNCTION>
<NAME>as_data_provider_get_watch_files</NAME>
<RETURNS>gchar **				</RETURNS>
AsDataProvider* self 
</FUNCTION>
<FUNCTION>
<NAME>as_data_provider_set_watch_files</NAME>
<RETURNS>void 				</RETURNS>
AsDataProvider* self, gchar** value 
</FUNCTION>
<STRUCT>
<NAME>AsDataProviderPrivate</NAME>
</STRUCT>
<MACRO>
<NAME>AS_TYPE_BUILDER</NAME>
#define AS_TYPE_BUILDER (as_builder_get_type ())
</MACRO>
<MACRO>
<NAME>AS_BUILDER</NAME>
#define AS_BUILDER(obj) (G_TYPE_CHECK_INSTANCE_CAST ((obj), AS_TYPE_BUILDER, AsBuilder))
</MACRO>
<MACRO>
<NAME>AS_BUILDER_CLASS</NAME>
#define AS_BUILDER_CLASS(klass) (G_TYPE_CHECK_CLASS_CAST ((klass), AS_TYPE_BUILDER, AsBuilderClass))
</MACRO>
<MACRO>
<NAME>AS_IS_BUILDER</NAME>
#define AS_IS_BUILDER(obj) (G_TYPE_CHECK_INSTANCE_TYPE ((obj), AS_TYPE_BUILDER))
</MACRO>
<MACRO>
<NAME>AS_IS_BUILDER_CLASS</NAME>
#define AS_IS_BUILDER_CLASS(klass) (G_TYPE_CHECK_CLASS_TYPE ((klass), AS_TYPE_BUILDER))
</MACRO>
<MACRO>
<NAME>AS_BUILDER_GET_CLASS</NAME>
#define AS_BUILDER_GET_CLASS(obj) (G_TYPE_INSTANCE_GET_CLASS ((obj), AS_TYPE_BUILDER, AsBuilderClass))
</MACRO>
<STRUCT>
<NAME>AsBuilder</NAME>
struct _AsBuilder {
	GObject parent_instance;
	AsBuilderPrivate * priv;
};
</STRUCT>
<STRUCT>
<NAME>AsBuilderClass</NAME>
struct _AsBuilderClass {
	GObjectClass parent_class;
};
</STRUCT>
<MACRO>
<NAME>AS_BUILDER_ERROR</NAME>
#define	AS_BUILDER_ERROR as_builder_error_quark ()
</MACRO>
<FUNCTION>
<NAME>as_builder_error_quark</NAME>
<RETURNS>GQuark  </RETURNS>
void 
</FUNCTION>
<ENUM>
<NAME>AsBuilderError</NAME>
typedef enum {
	AS_BUILDER_ERROR_FAILED,
	AS_BUILDER_ERROR_PARTIALLY_FAILED,
	/*< private >*/
	AS_BUILDER_ERROR_LAST
} AsBuilderError;
</ENUM>
<FUNCTION>
<NAME>as_builder_get_type</NAME>
<RETURNS>GType  </RETURNS>
void 
</FUNCTION>
<FUNCTION>
<NAME>as_builder_new</NAME>
<RETURNS>AsBuilder *		</RETURNS>
void 
</FUNCTION>
<FUNCTION>
<NAME>as_builder_new_path</NAME>
<RETURNS>AsBuilder *		</RETURNS>
const gchar* dbpath 
</FUNCTION>
<FUNCTION>
<NAME>as_builder_initialize</NAME>
<RETURNS>gboolean 		</RETURNS>
AsBuilder* self 
</FUNCTION>
<FUNCTION>
<NAME>as_builder_refresh_cache</NAME>
<RETURNS>gboolean 		</RETURNS>
AsBuilder* self, gboolean force, GError **error 
</FUNCTION>
<FUNCTION>
<NAME>as_builder_set_data_source_directories</NAME>
<RETURNS>void 			</RETURNS>
AsBuilder *self, gchar **dirs 
</FUNCTION>
<STRUCT>
<NAME>AsBuilderPrivate</NAME>
</STRUCT>
<ENUM>
<NAME>AsUrlKind</NAME>
typedef enum {
	AS_URL_KIND_UNKNOWN,
	AS_URL_KIND_HOMEPAGE,
	AS_URL_KIND_BUGTRACKER,
	AS_URL_KIND_FAQ,
	AS_URL_KIND_HELP,
	AS_URL_KIND_DONATION,
<<<<<<< HEAD
=======
	/*< private >*/
>>>>>>> 3f199884
	AS_URL_KIND_LAST
} AsUrlKind;
</ENUM>
<FUNCTION>
<NAME>as_url_kind_to_string</NAME>
<RETURNS>const gchar 		*</RETURNS>
AsUrlKind url_kind 
</FUNCTION>
<FUNCTION>
<NAME>as_url_kind_from_string</NAME>
<RETURNS>AsUrlKind 		</RETURNS>
const gchar *url_kind 
<<<<<<< HEAD
=======
</FUNCTION>
<ENUM>
<NAME>AsBundleKind</NAME>
typedef enum {
	AS_BUNDLE_KIND_UNKNOWN,
	AS_BUNDLE_KIND_LIMBA,
	AS_BUNDLE_KIND_XDG_APP,
	/*< private >*/
	AS_BUNDLE_KIND_LAST
} AsBundleKind;
</ENUM>
<FUNCTION>
<NAME>as_bundle_kind_to_string</NAME>
<RETURNS>const gchar 		*</RETURNS>
AsBundleKind bundle_kind 
</FUNCTION>
<FUNCTION>
<NAME>as_bundle_kind_from_string</NAME>
<RETURNS>AsBundleKind 	</RETURNS>
const gchar *bundle_kind 
>>>>>>> 3f199884
</FUNCTION>
<MACRO>
<NAME>AS_TYPE_DATA_POOL</NAME>
#define AS_TYPE_DATA_POOL		(as_data_pool_get_type())
</MACRO>
<MACRO>
<NAME>AS_DATA_POOL</NAME>
#define AS_DATA_POOL(obj)		(G_TYPE_CHECK_INSTANCE_CAST((obj), AS_TYPE_DATA_POOL, AsDataPool))
</MACRO>
<MACRO>
<NAME>AS_DATA_POOL_CLASS</NAME>
#define AS_DATA_POOL_CLASS(cls)	(G_TYPE_CHECK_CLASS_CAST((cls), AS_TYPE_DATA_POOL, AsDataPoolClass))
</MACRO>
<MACRO>
<NAME>AS_IS_DATA_POOL</NAME>
#define AS_IS_DATA_POOL(obj)	(G_TYPE_CHECK_INSTANCE_TYPE((obj), AS_TYPE_DATA_POOL))
</MACRO>
<MACRO>
<NAME>AS_IS_DATA_POOL_CLASS</NAME>
#define AS_IS_DATA_POOL_CLASS(cls)	(G_TYPE_CHECK_CLASS_TYPE((cls), AS_TYPE_DATA_POOL))
</MACRO>
<MACRO>
<NAME>AS_DATA_POOL_GET_CLASS</NAME>
#define AS_DATA_POOL_GET_CLASS(obj)	(G_TYPE_INSTANCE_GET_CLASS((obj), AS_TYPE_DATA_POOL, AsDataPoolClass))
</MACRO>
<STRUCT>
<NAME>AsDataPool</NAME>
struct _AsDataPool
{
	GObject parent;
};
</STRUCT>
<STRUCT>
<NAME>AsDataPoolClass</NAME>
struct _AsDataPoolClass
{
	GObjectClass parent_class;
	/*< private >*/
	void (*_as_reserved1) (void);
	void (*_as_reserved2) (void);
	void (*_as_reserved3) (void);
	void (*_as_reserved4) (void);
	void (*_as_reserved5) (void);
	void (*_as_reserved6) (void);
	void (*_as_reserved7) (void);
	void (*_as_reserved8) (void);
};
</STRUCT>
<FUNCTION>
<NAME>as_data_pool_get_type</NAME>
<RETURNS>GType 		 	</RETURNS>
void 
</FUNCTION>
<FUNCTION>
<NAME>as_data_pool_new</NAME>
<RETURNS>AsDataPool 		*</RETURNS>
void 
</FUNCTION>
<FUNCTION>
<NAME>as_data_pool_initialize</NAME>
<RETURNS>void 			</RETURNS>
AsDataPool *dpool 
</FUNCTION>
<FUNCTION>
<NAME>as_data_pool_get_watched_locations</NAME>
<RETURNS>gchar **			</RETURNS>
AsDataPool *dpool 
</FUNCTION>
<FUNCTION>
<NAME>as_data_pool_update</NAME>
<RETURNS>gboolean 		</RETURNS>
AsDataPool *dpool 
</FUNCTION>
<FUNCTION>
<NAME>as_data_pool_get_components</NAME>
<RETURNS>GList *			</RETURNS>
AsDataPool *dpool 
</FUNCTION>
<FUNCTION>
<NAME>as_data_pool_get_locale</NAME>
<RETURNS>const gchar  *	</RETURNS>
AsDataPool *dpool 
</FUNCTION>
<FUNCTION>
<NAME>as_data_pool_set_locale</NAME>
<RETURNS>void 			</RETURNS>
AsDataPool *dpool, const gchar *locale 
</FUNCTION>
<FUNCTION>
<NAME>as_data_pool_set_data_source_directories</NAME>
<RETURNS>void 			</RETURNS>
AsDataPool *dpool, gchar **dirs 
</FUNCTION>
<MACRO>
<NAME>AS_PROVIDER_TYPE_XML</NAME>
#define AS_PROVIDER_TYPE_XML (as_provider_xml_get_type ())
</MACRO>
<MACRO>
<NAME>AS_PROVIDER_XML</NAME>
#define AS_PROVIDER_XML(obj) (G_TYPE_CHECK_INSTANCE_CAST ((obj), AS_PROVIDER_TYPE_XML, AsProviderXML))
</MACRO>
<MACRO>
<NAME>AS_PROVIDER_XML_CLASS</NAME>
#define AS_PROVIDER_XML_CLASS(klass) (G_TYPE_CHECK_CLASS_CAST ((klass), AS_PROVIDER_TYPE_XML, AsProviderXMLClass))
</MACRO>
<MACRO>
<NAME>AS_PROVIDER_IS_APPSTREAM_XML</NAME>
#define AS_PROVIDER_IS_APPSTREAM_XML(obj) (G_TYPE_CHECK_INSTANCE_TYPE ((obj), AS_PROVIDER_TYPE_XML))
</MACRO>
<MACRO>
<NAME>AS_PROVIDER_IS_APPSTREAM_XML_CLASS</NAME>
#define AS_PROVIDER_IS_APPSTREAM_XML_CLASS(klass) (G_TYPE_CHECK_CLASS_TYPE ((klass), AS_PROVIDER_TYPE_XML))
</MACRO>
<MACRO>
<NAME>AS_PROVIDER_XML_GET_CLASS</NAME>
#define AS_PROVIDER_XML_GET_CLASS(obj) (G_TYPE_INSTANCE_GET_CLASS ((obj), AS_PROVIDER_TYPE_XML, AsProviderXMLClass))
</MACRO>
<STRUCT>
<NAME>AsProviderXML</NAME>
struct _AsProviderXML {
	AsDataProvider parent_instance;
	AsProviderXMLPrivate * priv;
};
</STRUCT>
<STRUCT>
<NAME>AsProviderXMLClass</NAME>
struct _AsProviderXMLClass {
	AsDataProviderClass parent_class;
};
</STRUCT>
<FUNCTION>
<NAME>as_provider_xml_get_type</NAME>
<RETURNS>GType  </RETURNS>
void 
</FUNCTION>
<FUNCTION>
<NAME>as_provider_xml_new</NAME>
<RETURNS>AsProviderXML * </RETURNS>
void 
</FUNCTION>
<FUNCTION>
<NAME>as_provider_xml_construct</NAME>
<RETURNS>AsProviderXML * </RETURNS>
GType object_type 
</FUNCTION>
<FUNCTION>
<NAME>as_provider_xml_process_compressed_file</NAME>
<RETURNS>gboolean  </RETURNS>
AsProviderXML *self, GFile *infile 
</FUNCTION>
<FUNCTION>
<NAME>as_provider_xml_process_file</NAME>
<RETURNS>gboolean  </RETURNS>
AsProviderXML *self, GFile *infile 
</FUNCTION>
<STRUCT>
<NAME>AsProviderXMLPrivate</NAME>
</STRUCT>
<MACRO>
<NAME>AS_PROVIDER_TYPE_UBUNTU_APPINSTALL</NAME>
#define AS_PROVIDER_TYPE_UBUNTU_APPINSTALL (as_provider_ubuntu_appinstall_get_type ())
</MACRO>
<MACRO>
<NAME>AS_PROVIDER_UBUNTU_APPINSTALL</NAME>
#define AS_PROVIDER_UBUNTU_APPINSTALL(obj) (G_TYPE_CHECK_INSTANCE_CAST ((obj), AS_PROVIDER_TYPE_UBUNTU_APPINSTALL, AsProviderUbuntuAppinstall))
</MACRO>
<MACRO>
<NAME>AS_PROVIDER_UBUNTU_APPINSTALL_CLASS</NAME>
#define AS_PROVIDER_UBUNTU_APPINSTALL_CLASS(klass) (G_TYPE_CHECK_CLASS_CAST ((klass), AS_PROVIDER_TYPE_UBUNTU_APPINSTALL, AsProviderUbuntuAppinstallClass))
</MACRO>
<MACRO>
<NAME>AS_PROVIDER_IS_UBUNTU_APPINSTALL</NAME>
#define AS_PROVIDER_IS_UBUNTU_APPINSTALL(obj) (G_TYPE_CHECK_INSTANCE_TYPE ((obj), AS_PROVIDER_TYPE_UBUNTU_APPINSTALL))
</MACRO>
<MACRO>
<NAME>AS_PROVIDER_IS_UBUNTU_APPINSTALL_CLASS</NAME>
#define AS_PROVIDER_IS_UBUNTU_APPINSTALL_CLASS(klass) (G_TYPE_CHECK_CLASS_TYPE ((klass), AS_PROVIDER_TYPE_UBUNTU_APPINSTALL))
</MACRO>
<MACRO>
<NAME>AS_PROVIDER_UBUNTU_APPINSTALL_GET_CLASS</NAME>
#define AS_PROVIDER_UBUNTU_APPINSTALL_GET_CLASS(obj) (G_TYPE_INSTANCE_GET_CLASS ((obj), AS_PROVIDER_TYPE_UBUNTU_APPINSTALL, AsProviderUbuntuAppinstallClass))
</MACRO>
<STRUCT>
<NAME>AsProviderUbuntuAppinstall</NAME>
struct _AsProviderUbuntuAppinstall {
	AsDataProvider parent_instance;
	AsProviderUbuntuAppinstallPrivate * priv;
};
</STRUCT>
<STRUCT>
<NAME>AsProviderUbuntuAppinstallClass</NAME>
struct _AsProviderUbuntuAppinstallClass {
	AsDataProviderClass parent_class;
};
</STRUCT>
<FUNCTION>
<NAME>as_provider_ubuntu_appinstall_new</NAME>
<RETURNS>AsProviderUbuntuAppinstall *				</RETURNS>
void 
</FUNCTION>
<FUNCTION>
<NAME>as_provider_ubuntu_appinstall_construct</NAME>
<RETURNS>AsProviderUbuntuAppinstall *				</RETURNS>
GType object_type 
</FUNCTION>
<STRUCT>
<NAME>AsProviderUbuntuAppinstallPrivate</NAME>
</STRUCT>
<MACRO>
<NAME>AS_PROVIDER_TYPE_DEP11</NAME>
#define AS_PROVIDER_TYPE_DEP11 (as_provider_dep11_get_type ())
</MACRO>
<MACRO>
<NAME>AS_PROVIDER_DEP11</NAME>
#define AS_PROVIDER_DEP11(obj) (G_TYPE_CHECK_INSTANCE_CAST ((obj), AS_PROVIDER_TYPE_DEP11, AsProviderDEP11))
</MACRO>
<MACRO>
<NAME>AS_PROVIDER_DEP11_CLASS</NAME>
#define AS_PROVIDER_DEP11_CLASS(klass) (G_TYPE_CHECK_CLASS_CAST ((klass), AS_PROVIDER_TYPE_DEP11, AsProviderDEP11Class))
</MACRO>
<MACRO>
<NAME>AS_PROVIDER_IS_DEP11</NAME>
#define AS_PROVIDER_IS_DEP11(obj) (G_TYPE_CHECK_INSTANCE_TYPE ((obj), AS_PROVIDER_TYPE_DEP11))
</MACRO>
<MACRO>
<NAME>AS_PROVIDER_IS_DEP11_CLASS</NAME>
#define AS_PROVIDER_IS_DEP11_CLASS(klass) (G_TYPE_CHECK_CLASS_TYPE ((klass), AS_PROVIDER_TYPE_DEP11))
</MACRO>
<MACRO>
<NAME>AS_PROVIDER_DEP11_GET_CLASS</NAME>
#define AS_PROVIDER_DEP11_GET_CLASS(obj) (G_TYPE_INSTANCE_GET_CLASS ((obj), AS_PROVIDER_TYPE_DEP11, AsProviderDEP11Class))
</MACRO>
<STRUCT>
<NAME>AsProviderDEP11</NAME>
struct _AsProviderDEP11 {
	AsDataProvider parent_instance;
	AsProviderDEP11Private *priv;
};
</STRUCT>
<STRUCT>
<NAME>AsProviderDEP11Class</NAME>
struct _AsProviderDEP11Class {
	AsDataProviderClass parent_class;
};
</STRUCT>
<FUNCTION>
<NAME>as_provider_dep11_get_type</NAME>
<RETURNS>GType 					</RETURNS>
void 
</FUNCTION>
<FUNCTION>
<NAME>as_provider_dep11_new</NAME>
<RETURNS>AsProviderDEP11 *		</RETURNS>
void 
</FUNCTION>
<FUNCTION>
<NAME>as_provider_dep11_construct</NAME>
<RETURNS>AsProviderDEP11 *		</RETURNS>
GType object_type 
</FUNCTION>
<STRUCT>
<NAME>AsProviderDEP11Private</NAME>
</STRUCT><|MERGE_RESOLUTION|>--- conflicted
+++ resolved
@@ -357,8 +357,6 @@
 <NAME>as_validator_issue_set_message</NAME>
 <RETURNS>void 				</RETURNS>
 AsValidatorIssue	*issue, const gchar *message 
-<<<<<<< HEAD
-=======
 </FUNCTION>
 <ENUM>
 <NAME>AsParserMode</NAME>
@@ -372,36 +370,16 @@
 <NAME>as_metadata_parse_component_node</NAME>
 <RETURNS>AsComponent *	</RETURNS>
 AsMetadata* metad, xmlNode* node, gboolean allow_invalid, GError **error 
->>>>>>> 3f199884
-</FUNCTION>
-<ENUM>
-<NAME>AsParserMode</NAME>
-typedef enum {
-	AS_PARSER_MODE_UPSTREAM,
-	AS_PARSER_MODE_DISTRO,
-	AS_PARSER_MODE_LAST
-} AsParserMode;
-</ENUM>
-<FUNCTION>
-<<<<<<< HEAD
-<NAME>as_metadata_parse_component_node</NAME>
-<RETURNS>AsComponent *	</RETURNS>
-AsMetadata* metad, xmlNode* node, gboolean allow_invalid, GError **error 
 </FUNCTION>
 <FUNCTION>
 <NAME>as_metadata_set_parser_mode</NAME>
 <RETURNS>void 			</RETURNS>
 AsMetadata *metad, AsParserMode mode 
-=======
-<NAME>as_metadata_set_parser_mode</NAME>
-<RETURNS>void 			</RETURNS>
-AsMetadata *metad, AsParserMode mode 
 </FUNCTION>
 <FUNCTION>
 <NAME>as_metadata_get_parser_mode</NAME>
 <RETURNS>AsParserMode 	</RETURNS>
 AsMetadata *metad 
->>>>>>> 3f199884
 </FUNCTION>
 <MACRO>
 <NAME>AS_TYPE_CATEGORY</NAME>
@@ -452,76 +430,6 @@
 };
 </STRUCT>
 <FUNCTION>
-<<<<<<< HEAD
-<NAME>as_metadata_get_parser_mode</NAME>
-<RETURNS>AsParserMode 	</RETURNS>
-AsMetadata *metad 
-</FUNCTION>
-<FUNCTION>
-<NAME>as_metadata_set_origin_id</NAME>
-<RETURNS>void 			</RETURNS>
-AsMetadata *metad, const gchar *origin 
-=======
-<NAME>as_category_get_type</NAME>
-<RETURNS>GType 					</RETURNS>
-void 
-</FUNCTION>
-<FUNCTION>
-<NAME>as_category_new</NAME>
-<RETURNS>AsCategory *				</RETURNS>
-void 
->>>>>>> 3f199884
-</FUNCTION>
-<MACRO>
-<NAME>AS_TYPE_CATEGORY</NAME>
-#define AS_TYPE_CATEGORY (as_category_get_type ())
-</MACRO>
-<MACRO>
-<NAME>AS_CATEGORY</NAME>
-#define AS_CATEGORY(obj) (G_TYPE_CHECK_INSTANCE_CAST ((obj), AS_TYPE_CATEGORY, AsCategory))
-</MACRO>
-<MACRO>
-<NAME>AS_CATEGORY_CLASS</NAME>
-#define AS_CATEGORY_CLASS(klass) (G_TYPE_CHECK_CLASS_CAST ((klass), AS_TYPE_CATEGORY, AsCategoryClass))
-</MACRO>
-<MACRO>
-<NAME>AS_IS_CATEGORY</NAME>
-#define AS_IS_CATEGORY(obj) (G_TYPE_CHECK_INSTANCE_TYPE ((obj), AS_TYPE_CATEGORY))
-</MACRO>
-<MACRO>
-<NAME>AS_IS_CATEGORY_CLASS</NAME>
-#define AS_IS_CATEGORY_CLASS(klass) (G_TYPE_CHECK_CLASS_TYPE ((klass), AS_TYPE_CATEGORY))
-</MACRO>
-<MACRO>
-<NAME>AS_CATEGORY_GET_CLASS</NAME>
-#define AS_CATEGORY_GET_CLASS(obj) (G_TYPE_INSTANCE_GET_CLASS ((obj), AS_TYPE_CATEGORY, AsCategoryClass))
-</MACRO>
-<STRUCT>
-<NAME>AsCategory</NAME>
-struct _AsCategory
-{
-	GObject parent_instance;
-	AsCategoryPrivate *priv;
-};
-</STRUCT>
-<STRUCT>
-<NAME>AsCategoryClass</NAME>
-struct _AsCategoryClass
-{
-	GObjectClass parent_class;
-	/*< private >*/
-	void (*_as_reserved1)	(void);
-	void (*_as_reserved2)	(void);
-	void (*_as_reserved3)	(void);
-	void (*_as_reserved4)	(void);
-	void (*_as_reserved5)	(void);
-	void (*_as_reserved6)	(void);
-	void (*_as_reserved7)	(void);
-	void (*_as_reserved8)	(void);
-};
-</STRUCT>
-<FUNCTION>
-<<<<<<< HEAD
 <NAME>as_category_get_type</NAME>
 <RETURNS>GType 					</RETURNS>
 void 
@@ -537,13 +445,6 @@
 GType object_type 
 </FUNCTION>
 <FUNCTION>
-=======
-<NAME>as_category_construct</NAME>
-<RETURNS>AsCategory *				</RETURNS>
-GType object_type 
-</FUNCTION>
-<FUNCTION>
->>>>>>> 3f199884
 <NAME>as_category_complete</NAME>
 <RETURNS>void 					</RETURNS>
 AsCategory* self 
@@ -1100,21 +1001,12 @@
 <NAME>as_search_query_sanitize_search_term</NAME>
 <RETURNS>void 					</RETURNS>
 AsSearchQuery* self 
-<<<<<<< HEAD
 </FUNCTION>
 <FUNCTION>
 <NAME>as_search_query_get_search_term</NAME>
 <RETURNS>const gchar *			</RETURNS>
 AsSearchQuery* self 
 </FUNCTION>
-=======
-</FUNCTION>
-<FUNCTION>
-<NAME>as_search_query_get_search_term</NAME>
-<RETURNS>const gchar *			</RETURNS>
-AsSearchQuery* self 
-</FUNCTION>
->>>>>>> 3f199884
 <STRUCT>
 <NAME>AsSearchQueryPrivate</NAME>
 </STRUCT>
@@ -1187,8 +1079,7 @@
 </FUNCTION>
 <FUNCTION>
 <NAME>as_component_kind_to_string</NAME>
-<<<<<<< HEAD
-<RETURNS>const gchar *		</RETURNS>
+<RETURNS>const gchar 			*</RETURNS>
 AsComponentKind kind 
 </FUNCTION>
 <FUNCTION>
@@ -1203,7 +1094,7 @@
 </FUNCTION>
 <FUNCTION>
 <NAME>as_component_new</NAME>
-<RETURNS>AsComponent *		</RETURNS>
+<RETURNS>AsComponent 			*</RETURNS>
 void 
 </FUNCTION>
 <FUNCTION>
@@ -1213,34 +1104,6 @@
 </FUNCTION>
 <FUNCTION>
 <NAME>as_component_to_string</NAME>
-<RETURNS>gchar * 				</RETURNS>
-AsComponent *cpt 
-=======
-<RETURNS>const gchar 			*</RETURNS>
-AsComponentKind kind 
-</FUNCTION>
-<FUNCTION>
-<NAME>as_component_kind_from_string</NAME>
-<RETURNS>AsComponentKind 		</RETURNS>
-const gchar *kind_str 
-</FUNCTION>
-<FUNCTION>
-<NAME>as_component_get_type</NAME>
-<RETURNS>GType 				</RETURNS>
-void 
-</FUNCTION>
-<FUNCTION>
-<NAME>as_component_new</NAME>
-<RETURNS>AsComponent 			*</RETURNS>
-void 
-</FUNCTION>
-<FUNCTION>
-<NAME>as_component_is_valid</NAME>
-<RETURNS>gboolean 			</RETURNS>
-AsComponent *cpt 
-</FUNCTION>
-<FUNCTION>
-<NAME>as_component_to_string</NAME>
 <RETURNS>gchar 				*</RETURNS>
 AsComponent *cpt 
 </FUNCTION>
@@ -1253,7 +1116,6 @@
 <NAME>as_component_set_active_locale</NAME>
 <RETURNS>void 				</RETURNS>
 AsComponent *cpt, const gchar *locale 
->>>>>>> 3f199884
 </FUNCTION>
 <FUNCTION>
 <NAME>as_component_get_kind</NAME>
@@ -1267,11 +1129,7 @@
 </FUNCTION>
 <FUNCTION>
 <NAME>as_component_get_id</NAME>
-<<<<<<< HEAD
-<RETURNS>const gchar *		</RETURNS>
-=======
 <RETURNS>const gchar 			*</RETURNS>
->>>>>>> 3f199884
 AsComponent *cpt 
 </FUNCTION>
 <FUNCTION>
@@ -1281,29 +1139,6 @@
 </FUNCTION>
 <FUNCTION>
 <NAME>as_component_get_origin</NAME>
-<<<<<<< HEAD
-<RETURNS>const gchar *		</RETURNS>
-AsComponent *cpt 
-</FUNCTION>
-<FUNCTION>
-<NAME>as_component_set_origin</NAME>
-<RETURNS>void 				</RETURNS>
-AsComponent *cpt, const gchar* origin 
-</FUNCTION>
-<FUNCTION>
-<NAME>as_component_get_pkgnames</NAME>
-<RETURNS>gchar **				</RETURNS>
-AsComponent *cpt 
-</FUNCTION>
-<FUNCTION>
-<NAME>as_component_set_pkgnames</NAME>
-<RETURNS>void 				</RETURNS>
-AsComponent *cpt, gchar** value 
-</FUNCTION>
-<FUNCTION>
-<NAME>as_component_get_name</NAME>
-<RETURNS>const gchar *		</RETURNS>
-=======
 <RETURNS>const gchar 			*</RETURNS>
 AsComponent *cpt 
 </FUNCTION>
@@ -1335,7 +1170,6 @@
 <FUNCTION>
 <NAME>as_component_get_name</NAME>
 <RETURNS>const gchar 			*</RETURNS>
->>>>>>> 3f199884
 AsComponent *cpt 
 </FUNCTION>
 <FUNCTION>
@@ -1345,11 +1179,7 @@
 </FUNCTION>
 <FUNCTION>
 <NAME>as_component_get_summary</NAME>
-<<<<<<< HEAD
-<RETURNS>const gchar *		</RETURNS>
-=======
 <RETURNS>const gchar 			*</RETURNS>
->>>>>>> 3f199884
 AsComponent *cpt 
 </FUNCTION>
 <FUNCTION>
@@ -1359,11 +1189,7 @@
 </FUNCTION>
 <FUNCTION>
 <NAME>as_component_get_description</NAME>
-<<<<<<< HEAD
-<RETURNS>const gchar *		</RETURNS>
-=======
 <RETURNS>const gchar 			*</RETURNS>
->>>>>>> 3f199884
 AsComponent *cpt 
 </FUNCTION>
 <FUNCTION>
@@ -1373,11 +1199,7 @@
 </FUNCTION>
 <FUNCTION>
 <NAME>as_component_get_project_license</NAME>
-<<<<<<< HEAD
-<RETURNS>const gchar * 		</RETURNS>
-=======
 <RETURNS>const gchar 			*</RETURNS>
->>>>>>> 3f199884
 AsComponent *cpt 
 </FUNCTION>
 <FUNCTION>
@@ -1387,11 +1209,7 @@
 </FUNCTION>
 <FUNCTION>
 <NAME>as_component_get_project_group</NAME>
-<<<<<<< HEAD
-<RETURNS>const gchar * 		</RETURNS>
-=======
 <RETURNS>const gchar 			*</RETURNS>
->>>>>>> 3f199884
 AsComponent *cpt 
 </FUNCTION>
 <FUNCTION>
@@ -1401,11 +1219,7 @@
 </FUNCTION>
 <FUNCTION>
 <NAME>as_component_get_developer_name</NAME>
-<<<<<<< HEAD
-<RETURNS>const gchar *		</RETURNS>
-=======
 <RETURNS>const gchar 			*</RETURNS>
->>>>>>> 3f199884
 AsComponent *cpt 
 </FUNCTION>
 <FUNCTION>
@@ -1415,21 +1229,13 @@
 </FUNCTION>
 <FUNCTION>
 <NAME>as_component_get_compulsory_for_desktops</NAME>
-<<<<<<< HEAD
-<RETURNS>gchar **				</RETURNS>
-=======
 <RETURNS>gchar 				**</RETURNS>
->>>>>>> 3f199884
 AsComponent *cpt 
 </FUNCTION>
 <FUNCTION>
 <NAME>as_component_set_compulsory_for_desktops</NAME>
 <RETURNS>void 				</RETURNS>
-<<<<<<< HEAD
-AsComponent *cpt, gchar** value 
-=======
 AsComponent *cpt, gchar **value 
->>>>>>> 3f199884
 </FUNCTION>
 <FUNCTION>
 <NAME>as_component_is_compulsory_for_desktop</NAME>
@@ -1438,21 +1244,13 @@
 </FUNCTION>
 <FUNCTION>
 <NAME>as_component_get_categories</NAME>
-<<<<<<< HEAD
-<RETURNS>gchar **				</RETURNS>
-=======
 <RETURNS>gchar 				**</RETURNS>
->>>>>>> 3f199884
 AsComponent *cpt 
 </FUNCTION>
 <FUNCTION>
 <NAME>as_component_set_categories</NAME>
 <RETURNS>void 				</RETURNS>
-<<<<<<< HEAD
-AsComponent *cpt, gchar** value 
-=======
 AsComponent *cpt, gchar **value 
->>>>>>> 3f199884
 </FUNCTION>
 <FUNCTION>
 <NAME>as_component_set_categories_from_str</NAME>
@@ -1466,11 +1264,7 @@
 </FUNCTION>
 <FUNCTION>
 <NAME>as_component_get_screenshots</NAME>
-<<<<<<< HEAD
-<RETURNS>GPtrArray *			</RETURNS>
-=======
 <RETURNS>GPtrArray 			*</RETURNS>
->>>>>>> 3f199884
 AsComponent *cpt 
 </FUNCTION>
 <FUNCTION>
@@ -1480,11 +1274,7 @@
 </FUNCTION>
 <FUNCTION>
 <NAME>as_component_get_keywords</NAME>
-<<<<<<< HEAD
-<RETURNS>gchar **				</RETURNS>
-=======
 <RETURNS>gchar 				**</RETURNS>
->>>>>>> 3f199884
 AsComponent *cpt 
 </FUNCTION>
 <FUNCTION>
@@ -1494,22 +1284,17 @@
 </FUNCTION>
 <FUNCTION>
 <NAME>as_component_get_icon</NAME>
-<<<<<<< HEAD
-<RETURNS>const gchar *		</RETURNS>
-=======
 <RETURNS>const gchar 			*</RETURNS>
->>>>>>> 3f199884
 AsComponent *cpt 
 </FUNCTION>
 <FUNCTION>
 <NAME>as_component_set_icon</NAME>
 <RETURNS>void 				</RETURNS>
 AsComponent *cpt, const gchar* value 
-<<<<<<< HEAD
 </FUNCTION>
 <FUNCTION>
 <NAME>as_component_get_icon_url</NAME>
-<RETURNS>const gchar *		</RETURNS>
+<RETURNS>const gchar 			*</RETURNS>
 AsComponent *cpt, int width, int height 
 </FUNCTION>
 <FUNCTION>
@@ -1519,12 +1304,12 @@
 </FUNCTION>
 <FUNCTION>
 <NAME>as_component_get_icon_urls</NAME>
-<RETURNS>GHashTable *			</RETURNS>
+<RETURNS>GHashTable 			*</RETURNS>
 AsComponent *cpt 
 </FUNCTION>
 <FUNCTION>
 <NAME>as_component_get_provided_items</NAME>
-<RETURNS>GPtrArray *			</RETURNS>
+<RETURNS>GPtrArray 			*</RETURNS>
 AsComponent *cpt 
 </FUNCTION>
 <FUNCTION>
@@ -1539,12 +1324,12 @@
 </FUNCTION>
 <FUNCTION>
 <NAME>as_component_get_urls</NAME>
-<RETURNS>GHashTable *			</RETURNS>
+<RETURNS>GHashTable 			*</RETURNS>
 AsComponent *cpt 
 </FUNCTION>
 <FUNCTION>
 <NAME>as_component_get_url</NAME>
-<RETURNS>const gchar *		</RETURNS>
+<RETURNS>const gchar 			*</RETURNS>
 AsComponent *cpt, AsUrlKind url_kind 
 </FUNCTION>
 <FUNCTION>
@@ -1554,7 +1339,7 @@
 </FUNCTION>
 <FUNCTION>
 <NAME>as_component_get_releases</NAME>
-<RETURNS>GPtrArray *			</RETURNS>
+<RETURNS>GPtrArray 			*</RETURNS>
 AsComponent *cpt 
 </FUNCTION>
 <FUNCTION>
@@ -1564,7 +1349,7 @@
 </FUNCTION>
 <FUNCTION>
 <NAME>as_component_get_extends</NAME>
-<RETURNS>GPtrArray *			</RETURNS>
+<RETURNS>GPtrArray 			*</RETURNS>
 AsComponent *cpt 
 </FUNCTION>
 <FUNCTION>
@@ -1588,97 +1373,6 @@
 AsComponent *cpt 
 </FUNCTION>
 <FUNCTION>
-<NAME>as_component_get_active_locale</NAME>
-<RETURNS>gchar 				*</RETURNS>
-AsComponent *cpt 
-</FUNCTION>
-<FUNCTION>
-<NAME>as_component_set_active_locale</NAME>
-<RETURNS>void 				</RETURNS>
-AsComponent *cpt, const gchar *locale 
-=======
-</FUNCTION>
-<FUNCTION>
-<NAME>as_component_get_icon_url</NAME>
-<RETURNS>const gchar 			*</RETURNS>
-AsComponent *cpt, int width, int height 
-</FUNCTION>
-<FUNCTION>
-<NAME>as_component_add_icon_url</NAME>
-<RETURNS>void 				</RETURNS>
-AsComponent *cpt, int width, int height, const gchar* value 
-</FUNCTION>
-<FUNCTION>
-<NAME>as_component_get_icon_urls</NAME>
-<RETURNS>GHashTable 			*</RETURNS>
-AsComponent *cpt 
-</FUNCTION>
-<FUNCTION>
-<NAME>as_component_get_provided_items</NAME>
-<RETURNS>GPtrArray 			*</RETURNS>
-AsComponent *cpt 
-</FUNCTION>
-<FUNCTION>
-<NAME>as_component_add_provided_item</NAME>
-<RETURNS>void 				</RETURNS>
-AsComponent *cpt, AsProvidesKind kind, const gchar *value, const gchar *data 
-</FUNCTION>
-<FUNCTION>
-<NAME>as_component_provides_item</NAME>
-<RETURNS>gboolean 			</RETURNS>
-AsComponent *cpt, AsProvidesKind kind, const gchar *value 
-</FUNCTION>
-<FUNCTION>
-<NAME>as_component_get_urls</NAME>
-<RETURNS>GHashTable 			*</RETURNS>
-AsComponent *cpt 
-</FUNCTION>
-<FUNCTION>
-<NAME>as_component_get_url</NAME>
-<RETURNS>const gchar 			*</RETURNS>
-AsComponent *cpt, AsUrlKind url_kind 
-</FUNCTION>
-<FUNCTION>
-<NAME>as_component_add_url</NAME>
-<RETURNS>void 				</RETURNS>
-AsComponent *cpt, AsUrlKind url_kind, const gchar *url 
-</FUNCTION>
-<FUNCTION>
-<NAME>as_component_get_releases</NAME>
-<RETURNS>GPtrArray 			*</RETURNS>
-AsComponent *cpt 
-</FUNCTION>
-<FUNCTION>
-<NAME>as_component_add_release</NAME>
-<RETURNS>void 				</RETURNS>
-AsComponent *cpt, AsRelease* release 
-</FUNCTION>
-<FUNCTION>
-<NAME>as_component_get_extends</NAME>
-<RETURNS>GPtrArray 			*</RETURNS>
-AsComponent *cpt 
-</FUNCTION>
-<FUNCTION>
-<NAME>as_component_add_extends</NAME>
-<RETURNS>void 				</RETURNS>
-AsComponent *cpt, const gchar *cpt_id 
-</FUNCTION>
-<FUNCTION>
-<NAME>as_component_add_language</NAME>
-<RETURNS>void 				</RETURNS>
-AsComponent *cpt, const gchar *locale, gint percentage 
-</FUNCTION>
-<FUNCTION>
-<NAME>as_component_get_language</NAME>
-<RETURNS>gint 				</RETURNS>
-AsComponent *cpt, const gchar *locale 
-</FUNCTION>
-<FUNCTION>
-<NAME>as_component_get_languages</NAME>
-<RETURNS>GList *				</RETURNS>
-AsComponent *cpt 
-</FUNCTION>
-<FUNCTION>
 <NAME>as_component_get_bundle_ids</NAME>
 <RETURNS>GHashTable 			*</RETURNS>
 AsComponent *cpt 
@@ -1692,7 +1386,6 @@
 <NAME>as_component_add_bundle_id</NAME>
 <RETURNS>void 				</RETURNS>
 AsComponent *cpt, AsBundleKind bundle_kind, const gchar *id 
->>>>>>> 3f199884
 </FUNCTION>
 <MACRO>
 <NAME>AS_TYPE_METADATA</NAME>
@@ -1761,7 +1454,6 @@
 <NAME>as_metadata_new</NAME>
 <RETURNS>AsMetadata *		</RETURNS>
 void 
-<<<<<<< HEAD
 </FUNCTION>
 <FUNCTION>
 <NAME>as_metadata_error_quark</NAME>
@@ -1825,72 +1517,6 @@
 </FUNCTION>
 <FUNCTION>
 <NAME>as_metadata_get_locale</NAME>
-<RETURNS>const gchar *	</RETURNS>
-AsMetadata *metad 
-=======
-</FUNCTION>
-<FUNCTION>
-<NAME>as_metadata_error_quark</NAME>
-<RETURNS>GQuark 			</RETURNS>
-void 
-</FUNCTION>
-<FUNCTION>
-<NAME>as_metadata_parse_file</NAME>
-<RETURNS>void 			</RETURNS>
-AsMetadata *metad, GFile *file, GError **error 
-</FUNCTION>
-<FUNCTION>
-<NAME>as_metadata_parse_data</NAME>
-<RETURNS>void 			</RETURNS>
-AsMetadata *metad, const gchar *data, GError **error 
-</FUNCTION>
-<FUNCTION>
-<NAME>as_metadata_get_component</NAME>
-<RETURNS>AsComponent 		*</RETURNS>
-AsMetadata *metad 
-</FUNCTION>
-<FUNCTION>
-<NAME>as_metadata_get_components</NAME>
-<RETURNS>GPtrArray 		*</RETURNS>
-AsMetadata *metad 
-</FUNCTION>
-<FUNCTION>
-<NAME>as_metadata_clear_components</NAME>
-<RETURNS>void 			</RETURNS>
-AsMetadata *metad 
-</FUNCTION>
-<FUNCTION>
-<NAME>as_metadata_add_component</NAME>
-<RETURNS>void 			</RETURNS>
-AsMetadata *metad, AsComponent *cpt 
-</FUNCTION>
-<FUNCTION>
-<NAME>as_metadata_component_to_upstream_xml</NAME>
-<RETURNS>gchar 			*</RETURNS>
-AsMetadata *metad 
-</FUNCTION>
-<FUNCTION>
-<NAME>as_metadata_components_to_distro_xml</NAME>
-<RETURNS>gchar 			*</RETURNS>
-AsMetadata *metad 
-</FUNCTION>
-<FUNCTION>
-<NAME>as_metadata_save_upstream_xml</NAME>
-<RETURNS>void 			</RETURNS>
-AsMetadata *metad, const gchar *fname, GError **error 
-</FUNCTION>
-<FUNCTION>
-<NAME>as_metadata_save_distro_xml</NAME>
-<RETURNS>void 			</RETURNS>
-AsMetadata *metad, const gchar *fname, GError **error 
-</FUNCTION>
-<FUNCTION>
-<NAME>as_metadata_set_locale</NAME>
-<RETURNS>void 			</RETURNS>
-AsMetadata *metad, const gchar *locale 
-</FUNCTION>
-<FUNCTION>
-<NAME>as_metadata_get_locale</NAME>
 <RETURNS>const gchar 		*</RETURNS>
 AsMetadata *metad 
 </FUNCTION>
@@ -1903,7 +1529,6 @@
 <NAME>as_metadata_set_origin</NAME>
 <RETURNS>void 			</RETURNS>
 AsMetadata *metad, const gchar *origin 
->>>>>>> 3f199884
 </FUNCTION>
 <MACRO>
 <NAME>AS_TYPE_MENU_PARSER</NAME>
@@ -2302,10 +1927,7 @@
 	AS_URL_KIND_FAQ,
 	AS_URL_KIND_HELP,
 	AS_URL_KIND_DONATION,
-<<<<<<< HEAD
-=======
 	/*< private >*/
->>>>>>> 3f199884
 	AS_URL_KIND_LAST
 } AsUrlKind;
 </ENUM>
@@ -2318,8 +1940,6 @@
 <NAME>as_url_kind_from_string</NAME>
 <RETURNS>AsUrlKind 		</RETURNS>
 const gchar *url_kind 
-<<<<<<< HEAD
-=======
 </FUNCTION>
 <ENUM>
 <NAME>AsBundleKind</NAME>
@@ -2340,7 +1960,6 @@
 <NAME>as_bundle_kind_from_string</NAME>
 <RETURNS>AsBundleKind 	</RETURNS>
 const gchar *bundle_kind 
->>>>>>> 3f199884
 </FUNCTION>
 <MACRO>
 <NAME>AS_TYPE_DATA_POOL</NAME>
