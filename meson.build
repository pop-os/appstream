project('AppStream', 'c',
  meson_version: '>=0.42',
  default_options: ['c_std=gnu11', 'cpp_std=gnu++14'],

  license: 'LGPL-2.1+ and GPL-2.0+',
<<<<<<< HEAD
  version: '0.12.1',
=======
  version: '0.12.2',
>>>>>>> 2dcf373e
)

ccompiler = meson.get_compiler('c')
source_root = meson.source_root()

as_version = meson.project_version()
as_api_level = '4'

#
# Configure files
#
conf = configuration_data()
conf.set_quoted('PACKAGE_VERSION', as_version)
conf.set_quoted('GETTEXT_PACKAGE', 'appstream')
conf.set_quoted('LOCALEDIR', get_option('localedir'))
conf.set_quoted('LOCALSTATEDIR', get_option('localstatedir'))

if get_option('apt-support')
    conf.set('HAVE_APT_SUPPORT', 1)
endif
if get_option('stemming')
    conf.set('HAVE_STEMMING', 1)
endif

configure_file(output: 'config.h', configuration: conf)

#
# Custom C flags
#
sanitizer_libs = []
if get_option('maintainer')
    maintainer_c_args = ['-Werror',
                         '-Wall',
                         '-Wextra',
                         '-Wcast-align',
                         '-Wno-uninitialized',
                         '-Wempty-body',
                         '-Wformat-security',
                         '-Winit-self',
                         '-Wnull-dereference',
                         '-Wfloat-equal',
                         #'-Wformat-signedness',
                         '-Winline'
    ]
    add_global_arguments(maintainer_c_args, language: 'c')
    add_global_arguments(maintainer_c_args, language: 'cpp')
endif

# a few compiler warning flags we always want enabled
add_global_arguments('-Werror=implicit-function-declaration', '-Wno-unused-parameter', language: 'c')
add_global_arguments('-Werror=implicit-function-declaration', '-Wno-unused-parameter', language: 'cpp')
add_global_arguments('-DAS_COMPILATION', language : 'c')

#
# Dependencies
#
glib_dep = dependency('glib-2.0', version : '>=2.46')
gobject_dep = dependency('gobject-2.0', version : '>=2.46')
gio_dep = dependency('gio-2.0', version : '>=2.46')
gio_unix_dep = dependency('gio-unix-2.0', version : '>=2.46')
xml2_dep = dependency('libxml-2.0')
yaml_dep = dependency('yaml-0.1')

if get_option ('gir')
    # ensure we have a version of GIR that isn't broken with Meson
    # (prior versions failed when any non-GObject library was linked)
    dependency('gobject-introspection-1.0', version: '>=1.54')
endif

stemmer_inc_dirs = include_directories(['/usr/include'])
if get_option('stemming')
    stemmer_lib = ccompiler.find_library('stemmer', required: true)
    if not ccompiler.has_header('libstemmer.h')
        if ccompiler.has_header('libstemmer/libstemmer.h')
            stemmer_inc_dirs = include_directories('/usr/include/libstemmer')
        else
            error('Unable to find Snowball header "libstemmer.h". Please ensure libstemmer/Snowball is installed properly in order to continue.')
        endif
    endif
endif

# use gperf for faster string -> enum matching
gperf = find_program('gperf')

#
# Modules
#
glib = import('gnome')
i18n = import('i18n')
pkgc = import('pkgconfig')

#
# Directories
#
subdir('src/')
subdir('tools/')
subdir('data/')
subdir('contrib/')
subdir('po/')
subdir('docs/')
subdir('tests/')
if get_option('qt')
    subdir('qt/')
endif<|MERGE_RESOLUTION|>--- conflicted
+++ resolved
@@ -3,11 +3,7 @@
   default_options: ['c_std=gnu11', 'cpp_std=gnu++14'],
 
   license: 'LGPL-2.1+ and GPL-2.0+',
-<<<<<<< HEAD
-  version: '0.12.1',
-=======
   version: '0.12.2',
->>>>>>> 2dcf373e
 )
 
 ccompiler = meson.get_compiler('c')
