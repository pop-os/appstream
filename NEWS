<<<<<<< HEAD
=======
Version 0.12.2
~~~~~~~~~~~~~~
Released: 2018-08-04

Bugfixes:
 * Fix a couple of incorrect g_ptr_array_unrefs (Iain Lane)
 * Use autofree functions instead of freeing resources
   explicitly (Matthias Klumpp)
 * Add missing const (Matthias Klumpp)
 * Ensure we don't produce a .pc file with unnecessary
   Requires.private lines (Matthias Klumpp)
 * Stop leaking local GVariantDict instance contents (Phil Miller)
 * Drop leaked references to container items (Phil Miller)

Translation:
 * Norwegian Bokmål
   - Allan Nordhøy
 * Swedish
   - Anders Jonsson
 * Indonesian
   - Andika Triwidada
 * Chinese (Traditional)
   - Chang-Chia Tseng
 * Dutch
   - Heimen Stoffels
 * French
   - Hugo Locurcio
 * Deutsch
   - James Bond
 * Italian
   - Milo Casagrande
 * Lithuanian
   - Moo
 * Čeština
   - Pavel Borecki
 * Português (Brasil)
   - Rafael Fontenelle
 * Catalan
   - Robert Antoni Buj Gelonch
 * Arabic
   - alaazghoul

>>>>>>> 2dcf373e
Version 0.12.1
~~~~~~~~~~~~~~
Released: 2018-06-10

Features:
 * ascli: Add command to compare version numbers (Matthias Klumpp)
 * yaml: Allow reading multiple localized strings from YAML data (Matthias Klumpp)
 * yaml: Always include the untranslated strings (Matthias Klumpp)
 * Allow to ignore media_baseurl when parsing metadata (Matthias Klumpp)
 * xml: Add implementation of the agreement tag (Matthias Klumpp)
 * Add new "repository" component type (Matthias Klumpp)
 * yaml: Implement Agreements field (Matthias Klumpp)
 * cache: Implement support for agreements (Matthias Klumpp)
 * tests: Improve cache data tests, add agreement tag test (Matthias Klumpp)
 * Use gperf for perfect hash generation for some tags (Matthias Klumpp)
 * tests: Add rundimentary performance test (Matthias Klumpp)
 * its: Mark agreement sections as translatable (Matthias Klumpp)
 * qt: Add support for service/repository component types (Matthias Klumpp)

Specification:
 * docs: Describe the custom tag (Matthias Klumpp)
 * spec: Describe the new agreement tag (Matthias Klumpp)
 * docs: Clarify that the /usr/share/appdata/ path is legacy and should
   not be used (Matthias Klumpp)

Bugfixes:
 * its: Allow translation of release descriptions (Marc J)
 * Load data from desktop files properly again (Matthias Klumpp)
 * Update desktop-environment list (Matthias Klumpp)
 * qt: Don't warn about inlining in maintainer mode (Matthias Klumpp)

Translation:
 * Spanish
   - Adolfo Jayme Barrientos
 * Русский
   - Igor
 * French
   - Jean-François Michaud
 * Dutch
   - Jeff Huijsmans
 * Polish
   - Piotr Drąg
 * Ukrainian
   - Yuri Chornoivan

Version 0.12.0
~~~~~~~~~~~~~~
Released: 2018-04-04

Features:
 * Implement release types (Matthias Klumpp)
 * qt: Support release types (Matthias Klumpp)
 * Update static data lists (Matthias Klumpp)
 * Make as_str_replace use as_gstring_replace internally (Matthias Klumpp)
 * spdx: Add some compatibility workarounds for SPDX 3.0 (Matthias Klumpp)
 * validator: Validate SPDX license expressions for metadata_license (Matthias Klumpp)
 * apt: Add config snippets to enable icon downloads (Matthias Klumpp)
 * yaml: Ensure all string values have whitespaces stripped (Matthias Klumpp)
 * Make as_component_get_launchables public API (Matthias Klumpp)
 * Implement support for requires/recommends (Matthias Klumpp)
 * Add recommends/requires data to the cache (Matthias Klumpp)
 * Add a quick way to check if a version satisfies an AsRelation requirement (Matthias Klumpp)
 * ascli: Properly document the --no-net flag (Matthias Klumpp)
 * ascli: Allow to disable network acces via an environment variable (Matthias Klumpp)
 * apt: Support 48x48px icons (Matthias Klumpp)
 * yaml: Make Requires/Recommends data more compact and easier to emit (Matthias Klumpp)
 * validator: Validate requires/recommends tags (Matthias Klumpp)
 * Default to format version 0.12 (Matthias Klumpp)

Specification:
 * spec: Add a "type" property to <release/> tag. (Jehan)
 * spec: Initial draft for requires/recommends (Matthias Klumpp)
 * spec: Document the YAML Rquires/Recommends fields (Matthias Klumpp)
 * spec: Clarify that the memory requirement uses MiB as unit (Matthias Klumpp)

Bugfixes:
 * qt: Implement missing constructors (Aleix Pol)
 * apt: escape the icon scale factor as it is using the arobase character (Corentin Noël)
 * Check plain language string in as_component_localized_get as well (Antonio Rojas)
 * qt: Define location and soname for all configurations, not just Debug (Gabriel Souza Franco)
 * Never override high-quality data with incomplete .desktop data (Matthias Klumpp)
 * Make data update script work with recent SPDX (Matthias Klumpp)
 * Add a timeout to URL validity checks (Matthias Klumpp)

Translation:
 * Ukrainian
   - AB
   - Yuri Chornoivan
 * Norwegian Bokmål
   - Allan Nordhøy
 * Swedish
   - Anders Jonsson
 * Indonesian
   - Andika Triwidada
   - se7entime
 * German
   - Andreas Kleinert
 * Hungarian
   - Balázs Meskó
   - Balázs Úr
 * Chinese (Traditional)
   - Chang-Chia Tseng
 * Russian
   - Igor
 * Finnish
   - Juhani Numminen
 * Korean
   - Jung-Kyu Park
 * Portuguese (Brazil)
   - Luiz Fernando Ranghetti
   - Rafael Fontenelle
   - Rafael Henrique Mendes de Oliv
 * Slovak
   - Matúš Baňas
 * Arabic
   - Michal Čihař
   - Mutaz Tayyeb AbuSaad
 * Italian
   - Milo Casagrande
 * Lithuanian
   - Moo
 * Czech
   - Pavel Borecki
 * Polish
   - Piotr Drąg
 * Catalan
   - Robert Antoni Buj Gelonch

Version 0.11.8
~~~~~~~~~~~~~~
Released: 2018-01-22

Features:
 * validator: Emit a hint in case a discouraged AppStream ID style is used (Matthias Klumpp)
 * l10n: Renamed Norwegian Bokmål language file (Matthias Klumpp)

Specification:
 * docs: Add quickstart instructions for intltool (David Steele)
 * spec: Discourage use of hyphens and digit-started segments for IDs (Matthias Klumpp)

Bugfixes:
 * qt: Export the AppStreamQt target (Aleix Pol)
 * Various string improvements (Allan Nordhøy)
 * validator: Don't make HEAD requests for URL checks, fetch first byte instead (Matthias Klumpp)
 * Enforce a non-broken version of gobject-introspection (Matthias Klumpp)
 * Ensure LINGUAS update is only run explicitly (Matthias Klumpp)
 * Fix a minor memory and fd leak (Matthias Klumpp)

Translation:
 * Norwegian Bokmål
   - Allan Nordhøy
   - Petter Reinholdtsen
 * Swedish
   - Anders Jonsson
   - Allan Nordhøy
 * German
   - Andreas Kleinert
 * Chinese (Traditional)
   - Chang-Chia Tseng
 * Chinese (Simplified)
   - Dingzhong Chen
 * French
   - Emmanuel Gil Peyrot
   - Yvan Masson
 * Dutch
   - Heimen Stoffels
 * Russian
   - Igor
 * Slovak
   - Martina Tatranská
 * Italian
   - Milo Casagrande
 * Czech
   - Pavel Borecki
 * Polish
   - Piotr Drąg
 * Ukrainian
   - Yuri Chornoivan

Version 0.11.7
~~~~~~~~~~~~~~
Released: 2017-10-22

Notes:
 * The appstreamcli validation commands now use curl if it is available to check all
   URLs in the metadata for existence.
   If you don't want this behavior, pass "--nonet" to appstreamcli. There might also
   be false positives (one is known with the KDE bugtracker) that need to be investigated,
   so feedback on this new feature is welcome.

Features:
 * validator: Check all urls for validity (Matthias Klumpp)
 * validator: Check web-application components for missing tags (Matthias Klumpp)
 * Add API to retrieve the AppStream library version (Matthias Klumpp)
 * apt: Allow fetching 128x128@2 HiDPI icons (Rico Tzschichholz)

Specification:
 * Add the "url" launchable type (Dimitrios Christidis)
 * spec: Clarify some icon details in the collection data (Marius Vollmer)
 * spec: Allow <icon> tags in generic components (Marius Vollmer)
 * spec: Specify the web-application component type (Matthias Klumpp)

Bugfixes:
 * Fix endless loop when validating screenshots (Matthias Klumpp)
 * ascli: Show a list of component-types when --help is passed to new-template (Matthias Klumpp)
 * validator: Drop the wget fallback, making missing curl only an info (Matthias Klumpp)
 * meson: Properly define header-file in gir (Rico Tzschichholz)

Translation:
 * Norwegian Bokmål [new!]
   - Allan Nordhøy
 * Swedish
   - Anders Jonsson
 * German
   - Andreas Kleinert
 * Chinese (Traditional)
   - Chang-Chia Tseng
 * Dutch
   - Heimen Stoffels
 * Italian
   - Milo Casagrande
 * Czech
   - Pavel Borecki
 * Polish
   - Piotr Drąg
 * Ukrainian
   - Yuri Chornoivan

Version 0.11.6
~~~~~~~~~~~~~~
Released: 2017-10-02

Features:
 * Improve screenshot validation (Matthias Klumpp)
 * Allow to disable introspection (Matthias Klumpp)

Bugfixes:
 * Revert back to the old build option names (Matthias Klumpp)
 * Apply maintainer flags equally to C++ and C (Matthias Klumpp)
 * Explicitly set C/C++ standard versions (Matthias Klumpp)
 * vapi: Include the right header (Matthias Klumpp)
 * xml: Correctly write screenshots tag again (Matthias Klumpp)
 * Do not cache a screenshot that doesn't have images (Matthias Klumpp)
 * xml: Support legacy screenshot tags again (Matthias Klumpp)

Translation:
 * Swedish
   - Anders Jonsson
 * Portuguese (Brazil)
   - Davi da Silva Böger
   - Rafael Fontenelle

Version 0.11.5
~~~~~~~~~~~~~~
Released: 2017-09-04

Features:
 * Restructure build feature flags (Matthias Klumpp)
 * Allow disabling API documentation build (Matthias Klumpp)

Bugfixes:
 * qt: Don't check bitness when finding AppStreamQt (Matthias Klumpp)

Translation:
 * Indonesian
   - se7entime

Version 0.11.4
~~~~~~~~~~~~~~
Released: 2017-08-30

Notes:
 * This release switches the build system from CMake to Meson. You will need
   Meson (>= 0.42) in order to build AppStream. Please test for any regressions.

Features:
 * Implement Meson support (Matthias Klumpp)
 * meson: Make build with sanitizers (partially) work again (Matthias Klumpp)
 * meson: Add helper script for building documentation (Matthias Klumpp)
 * docs: Always rebuild documentation on-demand (Matthias Klumpp)
 * Update README for Meson (Matthias Klumpp)
 * Implement cockpit-manifest launchable type (Matthias Klumpp)
 * validator: Actually validate the type property of "launchable" tags (Matthias Klumpp)
 * Allow to search the pool for components that provide a launchable (Matthias Klumpp)
 * qt: Add new function to search components by launchable (Matthias Klumpp)

Specification:
 * spec: New "cockpit-manifest" launchable type (Marius Vollmer)

Bugfixes:
 * validator: Complain if a component has no ID (Matthias Klumpp)

Translation:
 * Chinese (Traditional)
   - Chang-Chia Tseng
 * Polish
   - Piotr Drąg

Version 0.11.3
~~~~~~~~~~~~~~
Released: 2017-08-04

Bugfixes:
 * qt: Don't crash when an error is found and no error string is passed (Aleix Pol)
 * Propagate document context to the context object for XML files (Matthias Klumpp)
 * validator: Correctly recognize "launchable" as valid tag (Matthias Klumpp)

Translation:
 * Swedish
   - Anders Jonsson
 * Czech
   - Pavel Borecki
 * Catalan
   - Robert Antoni Buj Gelonch

Version 0.11.2
~~~~~~~~~~~~~~
Released: 2017-07-18

Features:
 * cache: Refactor cache functions (Matthias Klumpp)
 * Deduplicate origin/locale/arch with AsContext (Matthias Klumpp)
 * Get rid of a couple of internal helper methods (Matthias Klumpp)
 * cli: When using convert, always assume collection style for YAML (Matthias Klumpp)

Specification:
 * Adjust docs to clearly state that licenses are SPDX expressions (Harald Sitter)

Bugfixes:
 * qt: Improve Icon QDebug information (Aleix Pol)
 * Resolve crash when serializing lots of XML documents (Matthias Klumpp)
 * xml: Don't truncate translated entries after encounting a wrong locale (Matthias Klumpp)
 * Set a real locale if locale is set to "ALL" (Matthias Klumpp)
 * validator: Make ending dot in component name only a pedantic issue (Matthias Klumpp)


Translation:
 * Arabic
   - Heba ahmed
 * Russian
   - Igor
 * Italian
   - Milo Casagrande
 * Lithuanian
   - Moo
 * Spanish
   - Piotr Drąg

Version 0.11.1
~~~~~~~~~~~~~~
Released: 2017-07-02

Notes:
 * This release contains refactoring of the XML/YAML parsers and some other changes that are more invasive
   than usual.

Features:
 * qt: Add new getters/setters and classes to be on par with the GObject library (Jan Grulich)
 * qt: Add AS::Metadata class used for parsing desktop and appstream metadata files (Jan Grulich)
 * Refactor the XML parser and serialization code (Matthias Klumpp)
 * Refactor the YAML parser and emitter code (Matthias Klumpp)
 * Implement 'service' component type (Matthias Klumpp)
 * Improve speed of metainfo description parsing slightly (Matthias Klumpp)
 * test: Add additional testcase for reading metainfo description tags (Matthias Klumpp)
 * test: Test metainfo descriptions starting with enumerations (Matthias Klumpp)

Specification:
 * doc: Add Distro Packaging page (Jeremy Bicha)
 * doc: Add "service" components and their launchables (Marius Vollmer)
 * Allow components to provide other components (provides -> id) (Matthias Klumpp)

Bugfixes:
 * doc: Uncomment line in middle of paragraph (Jeremy Bicha)
 * doc: A releases tag is not essential for components, but summary is (Matthias Klumpp)
 * Allow descriptions to start with an enumeration (Matthias Klumpp)
 * Ensure we always update with fresh data when refreshing the cache (Matthias Klumpp)
 * Replace invalid components in the pool with new ones of the same name (Matthias Klumpp)
 * Resolve a few potential bugs (found by static checks) (Matthias Klumpp)
 * xml: Check if we are trying to parse a real component (Matthias Klumpp)

Translation:
 * Spanish
   - Adolfo Jayme-Barrientos
 * Hungarian
   - Balázs Úr
 * Dutch
   - Heimen Stoffels
 * Russian
   - Igor
 * French
   - Jean-Baptiste
 * Lithuanian
   - Moo
 * Czech
   - Pavel Borecki
 * Polish
   - Piotr Drąg
 * Ukrainian
   - Yuri Chornoivan
 * Serbian (latin)
   - Слободан Симић(Slobodan Simić)

Version 0.11.0
~~~~~~~~~~~~~~
Released: 2017-05-03

Features:
 * Implement read/write support for content ratings (Matthias Klumpp)
 * tests: Test the content_rating tag XML read/write (Matthias Klumpp)
 * yaml: Read/write ContentRating (Matthias Klumpp)
 * cache: Handle the content-rating property (Matthias Klumpp)
 * Add new AsLaunch type (Matthias Klumpp)
 * Fully implement the launchable tag (Matthias Klumpp)
 * Recognize scaling factor for HiDPI icons (Matthias Klumpp)
 * apt: Allow fetching HiDPI icons (Matthias Klumpp)

Specification:
 * spec: Don't give wrong information about the <font/> tag (Matthias Klumpp)
 * spec: Specify content_rating tag for content age ratings (Matthias Klumpp)
 * spec: Specify the new launchable tag and apply its effects (Matthias Klumpp)
 * spec: Add note on where to place icons with a scaling factor (Matthias Klumpp)

Bugfixes:
 * Add missing word in string (Anders Jonsson)
 * yaml: Fix crash when serializing component with a dbus:user provided item (Matthias Klumpp)
 * cache: Don't write cache if there are no valid components (Matthias Klumpp)
 * docs: Clarify "permissive" for metadata_license and make the paragraph more explicit (Matthias Klumpp)
 * Ensure GVFS never starts in root user slice (Matthias Klumpp)
 * Correctly tokenize values with dash or plus (Matthias Klumpp)
 * vapi: Add appstream.deps file (Rico Tzschichholz)

Translation:
 * Swedish
   - Anders Jonsson
   - Josef
 * Indonesian
   - Andika Triwidada
 * Chinese (Traditional)
   - Chang-Chia Tseng
 * Chinese (China)
   - Dingzhong Chen
   - 陈鼎中
 * Gaelic
   - GunChleoc
 * Dutch
   - Heimen Stoffels
 * Russian
   - Igor
   - Maxim Taranov
 * French
   - Jean-Baptiste
 * Italian
   - Milo Casagrande
 * Lithuanian
   - Moo
 * Turkish
   - Muhammet Kara
 * Polish
   - Piotr Drąg
 * Ukrainian
   - Yuri Chornoivan
 * Serbian
   - Slobodan Simić

Version 0.10.6
~~~~~~~~~~~~~~
Released: 2017-01-22

Features:
 * validator: Be more strict about the <icon> tag types in metainfo files (Matthias Klumpp)
 * validator: Unconditionally check for name and summary (Matthias Klumpp)
 * Move all merge logic to AsComponent (Matthias Klumpp)
 * Allow making AppStream consume data from metainfo instead of collection files (Matthias Klumpp)
 * apt: Do not enable any icon downloads by default (Matthias Klumpp)
 * validator: Check categories in XML as well (Matthias Klumpp)
 * cli: Make templates for different component-types a bit more useful (Matthias Klumpp)
 * Allow a few more permissive licenses for metadata_license (Matthias Klumpp)
 * Add support for "+" operator at the end of SPDX license identifiers (Kalev Lember, Matthias Klumpp)
 * cli: Print tiny summary after validation (very useful for validate-tree) (Matthias Klumpp)
 * validator: Validate for hyperlinks in description / summary / developer-name (Matthias Klumpp)
 * validator: Make missing long description a pedantic issue in more cases (Matthias Klumpp)
 * Also recognize "FSFUL" license as pemissive (Matthias Klumpp)
 * validator: Adjust priorities of missing modalias/font tags in driver/font components (Matthias Klumpp)
 * Skip loading desktop-entries if we know their component already (Matthias Klumpp)
 * Be lazier, only parse what is necessary in the data pool (Matthias Klumpp)

Specification:
 * spec: Clarify that name/summary are now always required for metainfo files (Matthias Klumpp)
 * spec: Clarify desktop vs. desktop-application (Matthias Klumpp)
 * spec: Add a small paragraph about whether and what xmlns to use (Matthias Klumpp)
 * spec: Make it clear <categories/> can be used in metainfo files too (Matthias Klumpp)
 * spec: Make clear that update_contact's value is case-insensitive (Matthias Klumpp)
 * docs: Make sure all examples follow the reverse-DNS scheme (Matthias Klumpp)

Bugfixes:
 * Don't hardcode share dir but use CMAKE_INSTALL.. (Heiko Becker)
 * validator: Don't enforce .desktop suffix on desktop-app component IDs (Matthias Klumpp)
 * qt: Allow catching error strings returned by Pool::load (Aleix Pol)
 * Always drop data from desktop-entry files if we have better metadata (Matthias Klumpp)
 * apt: Install icons back if they went completely missing (Matthias Klumpp)
 * Update SPDX and TLD data (Matthias Klumpp)
 * yaml: Read release/urgency key (Matthias Klumpp)

Translation:
 * Chinese (Taiwan)
   - Chang-Chia Tseng
 * Dutch (new!)
   - Heimen Stoffels
 * Russian
   - Igor
 * Finnish
   - Juhani Numminen
   - Lari Oesch
 * Portuguese
   - Manuela Silva
 * Italian
   - Milo Casagrande
 * Czech
   - Pavel Borecki
 * Polish
   - Piotr Drąg
 * Ukrainian
   - Yuri Chornoivan
 * French
   - Yvan Masson

Version 0.10.5
~~~~~~~~~~~~~~
Released: 2016-12-22

Features:
 * Match modalias wildcards on regular searches (Matthias Klumpp)
 * xml: Add methods to get/set custom data in metainfo/collection files (Matthias Klumpp)
 * Make cache update issue messages slightly more verbose (Matthias Klumpp)
 * Add preliminary code for reading metainfo files in addition to .desktop files (Matthias Klumpp)
 * cache: Cache custom fields as well (Matthias Klumpp)

Bugfixes:
 * qt: Make sure dependencies are fetched when looking for the package (Aleix Pol)
 * yaml: Consistently read/write the Suggests field (Matthias Klumpp)
 * Correctly read bundle kind from XML data (Matthias Klumpp)

Translation:
 * Russian
   - Igor
 * German
   - Lukas Selch
 * Italian
   - Milo Casagrande
 * Turkish
   - Muhammet Kara
 * Polish
   - Piotr Drąg
 * Ukrainian
   - Yuri Chornoivan
 * Portuguese (Brazil)
   - dsboger

Version 0.10.4
~~~~~~~~~~~~~~
Released: 2016-11-27

Features:
 * qt: Introduce AppStream::Suggested in the Qt frontend (Aleix Pol)

Bugfixes:
 * Properly validate suggests tag (Matthias Klumpp)
 * qt: Add an empty check to Provided and return it if necessary (Matthias Klumpp)
 * Add path search to find libstemmer headers (#91) (Neal Gompa)

Translation:
 * Indonesian
   - John Vandenberg
   - Prasasto Adi
   - Sandy Kurniawan
 * English (United Kingdom)
   - John Vandenberg
 * Lithuanian
   - Moo

Version 0.10.3
~~~~~~~~~~~~~~
Released: 2016-11-01

Notes:
 * The release breaks the Qt library API. Patches to make KDE Discover use the new API exist
   in its Git master branch, and will be available with Plasma 5.9.
   The patches will likely not enter the stable branch, so if you want to upgrade AppStream,
   you might need to ship patches for Discover downstream to use the new API.

Features:
 * qt: Update API to reflect more recent AppStream features, be easier to
   extend and also a bit faster due to removing needless data conversions.
   (Matthias Klumpp, Aleix Pol)
 * Make components record their origin kind internally (Matthias Klumpp)
 * Provide a file:/ URL for icons when we know a file name (Matthias Klumpp)
 * Add support for Snappy/Snap bundles (Matthias Klumpp)

Specification:
 * Add new AppStream logo and button (Ken Vermette)
 * Add new AppStream logo and buttons to the docs (Matthias Klumpp)

Bugfixes:
 * ascli: When converting, always include all translations (Matthias Klumpp)
 * Match .desktop files and metainfo data properly if ID is lacking .desktop suffix (Matthias Klumpp)

Translation:
 * Chinese (Taiwan)
   - Mingye Wang
 * Chinese (China)
   - Mingye Wang
 * English (United Kingdom)
   - Sandy Kurniawan
 * Indonesian
   - Sandy Kurniawan

Version 0.10.2
~~~~~~~~~~~~~~
Released: 2016-10-10

Features:
 * test: Add unittests for reading urls (Matthias Klumpp)
 * qt: Add AppStream::Category class (Matthias Klumpp)
 * qt: Add missing URL type (Matthias Klumpp)
 * Handle "font" provided type in XML and YAML (Matthias Klumpp)
 * Replace Intltool with modern Gettext/Itstool (Matthias Klumpp)
 * Add logic to parse desktop entries (Matthias Klumpp)
 * Don't add ignored components to the pool (Matthias Klumpp)
 * validator: Validate fd.o domain name, make GNOME warning only pedantic (Matthias Klumpp)
 * validator: Allow languages tag in metainfo files (Matthias Klumpp)
 * Read information from .desktop files and add it to the pool (Matthias Klumpp)
 * Give the client app full control on what data sources we load (Matthias Klumpp)
 * Add private API for component scoping (Matthias Klumpp)

Specification:
 * docs: Clarify name/summary essentialness for desktop-apps (Matthias Klumpp)
 * spec: Clarify how fonts provides should be handled (Matthias Klumpp)
 * spec: Simplify font metainfo, add more examples and clarify requirements (Matthias Klumpp)

Bugfixes:
 * ascli: Replace refresh-index with refresh-cache in help text (#81) (Larry Price)
 * qt: nullptr access on unopened databases resulting in a crash (Harald Sitter)
 * qt: The data pool must always be valid during the Database lifetime (Matthias Klumpp)
 * If search results are going to be sorted, it makes sense for higher scores to be at the top of the list. Fixes #77. (Larry Price)
 * validator: Don't enforce long descriptions on fonts (Matthias Klumpp)
 * Hardcode metainfo directory (Matthias Klumpp)
 * ascli: Make every module use the global no-color flag properly (Matthias Klumpp)
 * validator: Don't emit excess warnings on missing type properties (Matthias Klumpp)

Translation:
 * Hungarian
   - Balázs Úr
 * German
   - James Bond
 * Italian
   - Milo Casagrande
 * Lithuanian (new!)
   - Moo
 * Polish
   - Piotr Drąg
 * Portuguese (Brazil)
   - Rafael Capaci Pereira
 * Ukrainian
   - Yuri Chornoivan

Version 0.10.1
~~~~~~~~~~~~~~
Released: 2016-09-16

Features:
 * Add AppStream button image (Ken Vermette)
 * Ship a metainfo file (Matthias Klumpp)
 * Don't use an extra hash table for AsProvided (Matthias Klumpp)
 * Register bundle type for AppImageKit (Matthias Klumpp)
 * Implement localization component type (Matthias Klumpp)
 * validator: Complain less-loudly when encontering GNOME-specific tags (Matthias Klumpp)
 * validator: Check for superfluous dots (Matthias Klumpp)
 * validator: Strictly validate ID for KDE and GNOME (Matthias Klumpp)
 * ascli: Modernize the way we handle subcommands (Matthias Klumpp)
 * qt: Allow retrieving the desktop-id of a component (Matthias Klumpp)

Specification:
 * Add new driver component type (Matthias Klumpp)
 * spec: Describe localization component type (Matthias Klumpp)

Bugfixes:
 * docs: Add a few missing classes to the API docs (Matthias Klumpp)
 * Fix cache (de)serialization for screenshots and suggestions (Matthias Klumpp)
 * yaml: Set screenshot image type correctly (Matthias Klumpp)
 * cache: Iterate the right dictionary when looking at checksums (#71) (Iain Lane)
 * apt: Ignore broken symlinks in /var/lib/apt/lists (Iain Lane)
 * as_get_yml_data_origin: Error out if opening the file fails for any reason (Iain Lane)
 * Make addons find their target component again (Matthias Klumpp)
 * yaml: Don't fail if we encounter a translated node without template (Matthias Klumpp)
 * Don't  use GObject ref on GPtrArray (Matthias Klumpp)
 * ascli: Read metainfo files correctly when converting files (Matthias Klumpp)
 * xml: Properly serialize provides tag (Matthias Klumpp)
 * pool: Correctly update addon info when loading data from a cache object (Matthias Klumpp)
 * ascli: Auto-disable colors if we are not on a tty (Matthias Klumpp)
 * yaml: Enforce string/int type on YAML scalars (Matthias Klumpp)
 * yaml: Fix loading of cached icons in all formats (Matthias Klumpp)
 * qt: Never lie about a component kind (Matthias Klumpp)

Translation:
 * Hungarian
   - Balázs Úr
 * Chinese (Taiwan)
   - Chang-Chia Tseng
 * German
   - Matthias Klumpp
 * Italian
   - Milo Casagrande
 * Indonesian
   - Mohamad Hasan Al Banna
 * Polish
   - Piotr Drąg
 * Kurdish Sorani [NEW!]
   - Rasti K5
 * Ukrainian
   - Yuri Chornoivan

Version 0.10.0
~~~~~~~~~~~~~~
Released: 2016-08-30

Notes:
 * This release breaks API/ABI in order to support multiple metadata sets describing the same
   component (needed for bundling support), moving away from the database as central data store
   and general cleanup.
 * Porting is relatively straightforward, if you were using AsDatabase, you should switch to AsPool
   now (AsDatabase has been a wrapper around AsPool for a while anyway).
 * Many methods became private API with this release, file a bug if you miss anything.
 * The 'categories.xml' file is gone - please account for that if you were reading it directly,
   and consider using AsCategory instead, which offers the same functionality.

Features:
 * Remove the AsDatabase class (Matthias Klumpp)
 * Use cmakedefine for compile-time features (Matthias Klumpp)
 * Rename AsDataPool -> AsPool (Matthias Klumpp)
 * Add placeholder enum for web applications (Matthias Klumpp)
 * qt: Implement Appstream::Release for the Qt interface (Aleix Pol)
 * Recognize the "Pantheon" desktop for Elementary (Matthias Klumpp)
 * Get rid of the menu parser and make AsCategory more useful instead (Matthias Klumpp)
 * Allow AsComponent to automatically check for list-value duplicates (Matthias Klumpp)
 * Give bundles their own class (Matthias Klumpp)
 * Stop shipping the categories.xml file (Matthias Klumpp)
 * Allow multiple metadata sets in the pool to describe a component (Matthias Klumpp)
 * Name AppStream metadata styles consistently (Matthias Klumpp)
 * Allow the 'C' description fallback to be turned off (Iain Lane)
 * Make AsScreenshot return localized images by default (Matthias Klumpp)
 * Allow to compare AsRelease versions easily (Matthias Klumpp)
 * Make get_icon_repository_paths private API (Matthias Klumpp)
 * ascli: Allow dumping metadata as YAML (Matthias Klumpp)
 * Use GVariant instead of ProtoBuf based cache (Matthias Klumpp)
 * Enable stemming by default (Matthias Klumpp)
 * Make components directly reference their addons, avoiding to query twice (Matthias Klumpp)
 * Refactor data pool metadata loading (Matthias Klumpp)
 * Allow setting the AppStream format version when (de)serializing data (Matthias Klumpp)
 * Always write modern metadata, unless a lower format version is requested explicitly (Matthias Klumpp)
 * Also find components in searches which have the search keyword in an addon (Matthias Klumpp)
 * ascli: Add function to convert XML to YAML and vice versa (Matthias Klumpp)
 * Consistent naming for metadata format and style (Matthias Klumpp)

Specification:
 * spec: Add hint on how the keywords tag should be localized (Matthias Klumpp)

Bugfixes:
 * Resolve unit test failures on arm and mips (Matthias Klumpp)
 * gir: Correctly annotate ownership transference of GPtrArrays (Matthias Klumpp)
 * l10n: Drop languages without translations (Matthias Klumpp)
 * Don't hide symbols in public headers (Matthias Klumpp)
 * Properly validate desktop-environment strings (Matthias Klumpp)
 * validator: Fix name/summary check in validate-tree (Matthias Klumpp)
 * xml: Properly write localized keywords (Matthias Klumpp)
 * Avoid watching superfluous directories for metadata (Matthias Klumpp)
 * Update architecture diagrams and optimize PNGs (Matthias Klumpp)
 * Get rid of Xapian-isms (Matthias Klumpp)

Translation:
 * Chinese (Taiwan)
   - Chang-Chia Tseng
 * Chinese (China)
   - Dingzhong Chen
   - wsxy162
 * French:
   - Christophe CHAUVET
   - Claude Paroz
 * German:
   - Mario Blättermann
 * Czech:
   - Michal Čihař
 * Italian:
   - Milo Casagrande
 * Russian:
   - Nataliia
 * Polish
   - Piotr Drąg
 * Catalan:
   - Robert Antoni Buj Gelonch
 * Ukrainian:
   - Yuri Chornoivan
 * Hungarian:
   - kelemeng

Version 0.9.8
~~~~~~~~~~~~~~
Released: 2016-08-10

Features:
 * qt: Different approach for storing the icon size and url relation (Aleix Pol)
 * Strictly validate AppStream IDs (Matthias Klumpp)
 * Add AsSuggested class (Lucas Moura)
 * tests: Test merges for suggestions (Lucas Moura)
 * Add functions handling SPDX license ids and expressions (Matthias Klumpp)
 * validator: Include a line-hint in the issue report (Matthias Klumpp)
 * Implement console-application component type (Matthias Klumpp)
 * validator: Validate files following the new cid scheme properly (Matthias Klumpp)
 * validator: Validate metadata_license for permissiveness (Matthias Klumpp)
 * Compress cache data (Matthias Klumpp)
 * Implement "translate" URL type (Matthias Klumpp)
 * xml: Implement the suggests tag (Matthias Klumpp)
 * yaml: Implement reading and writing of Suggests field (Matthias Klumpp)
 * Consider merge components valid if they have at least an ID (Matthias Klumpp)
 * yaml: Read/write merge components (Matthias Klumpp)

Specification:
 * spec: Add console-application component type (Matthias Klumpp)
 * spec: Streamline the requirements for component-ids (Matthias Klumpp)
 * spec: Define a "translate" URL type (Matthias Klumpp)
 * spec: Specify the suggests tag (Matthias Klumpp)
 * spec: Describe the merge property (Matthias Klumpp)
 * spec: Proofreading fixes (Philip Withnall)

Bugfixes:
 * Make searching for multiple terms work properly again (Matthias Klumpp)
 * Don't fail on invalid search terms (Matthias Klumpp)
 * Don't re-instantiate stemmer on each use (Matthias Klumpp)
 * ascli: Line-wrap unicode texts properly on the console (Matthias Klumpp)
 * Add missing docs to the API reference (Matthias Klumpp)
 * tests: Add test description to each test (Matthias Klumpp)
 * Sort search results by default (Matthias Klumpp)
 * Fix a few issues with merging (Matthias Klumpp)

Version 0.9.7
~~~~~~~~~~~~~~
Released: 2016-07-20

Notes:
 * This release contains a lot of very invasive changes and deprecates some API, most
   notably AsDatabase. Please test this release carefully.
   There will be an API/ABI break in a future release, so if possible please adjust your
   code to not use deprecated interfaces.

Features:
 * Don't fall back to Debian screenshots server if none is specified for the distro (Matthias Klumpp)
 * Split out distro-specific helpers (Matthias Klumpp)
 * Implement Xapian-less search (Matthias Klumpp)
 * Use a pure PB cache instead of Xapian (Matthias Klumpp)
 * qt: Don't rely on Xapian for searches (Matthias Klumpp)
 * Deprecate AsDatabase (Matthias Klumpp)
 * Hide internal symbols from the symbols table (Matthias Klumpp)
 * Allow injecting components into the pool and unittest the cache (Matthias Klumpp)
 * Add by-category filter to AsDataPool (Matthias Klumpp)
 * Validate Freedesktop category names (Matthias Klumpp)
 * Allow building AppStream with stemming support (Matthias Klumpp)
 * Cache search tokens (Matthias Klumpp)

Specification:
 * docs/quickstart: Clarify the role of releases/provides (Matthias Klumpp)
 * docs/quickstart: Screenshot images don't need to define width/height (Matthias Klumpp)

Bugfixes:
 * qt: Properly expose enums for introspection (Aleix Pol)
 * qt: Make it possible to easily output data types using QDebug (Aleix Pol)
 * xml: Fix formatting of <screenshot/> tag (Matthias Klumpp)
 * xml: Work around non-threadsafe behavior of libxml2 (Matthias Klumpp)
 * xml: Properly write provides tag (Matthias Klumpp)
 * Fix code documentation for as_component_get_id (Lucas Moura)
 * Fix some xmldata methods documentation (Lucas Moura)
 * cli: Create metainfo directory if it is missing and respect DESTDIR (Matthias Klumpp)

Version 0.9.6
~~~~~~~~~~~~~~
Released: 2016-05-12

Features:
 * Improve metadata file decompression code (Matthias Klumpp)
 * validator: Simplify loading of data too (Matthias Klumpp)
 * Make it easy to compile with Address Sanitizer enabled (Matthias Klumpp)
 * Allow compiling with UBSan as well (Matthias Klumpp)
 * Add back support for Travis CI (Matthias Klumpp)
 * yaml: Write Releases field (Matthias Klumpp)

Bugfixes:
 * qt: Properly check for component validity (Matthias Klumpp)
 * Ensure decompressed metadata is null-terminated (Neil Mayhew)
 * validator: Long descriptions are not needed for generic components (Matthias Klumpp)
 * Make VAPI generation depend on GIR typelibs explicitly (Matthias Klumpp)
 * Be more verbose when failing to move the cache directory (Matthias Klumpp)
 * Handle format errors when parsing YAML metadata (Neil Mayhew)

Version 0.9.5
~~~~~~~~~~~~~~
Released: 2016-05-02

Features:
 * Update README (Matthias Klumpp)
 * Provide a bit more hints for translators (Matthias Klumpp)
 * Improve error messages when reading broken XML (Matthias Klumpp)
 * Load all XML in AsXMLData (Matthias Klumpp)
 * Implement reading localized images from metadata (Matthias Klumpp)
 * Write localized images in XML/YAML serialize routines (Matthias Klumpp)
 * Unify codepaths for checking compatible locales (Matthias Klumpp)
 * yaml: Implement read/write support for the Languages field (Matthias Klumpp)
 * xml: Serialize and read languages tag properly (Matthias Klumpp)
 * validator: Validate files in legacy paths too (Matthias Klumpp)

Specification:
 * spec: Allow localized screenshot images (Matthias Klumpp)

Bugfixes:
 * Refactor icon-finding code and fix rare double-free corruption (Matthias Klumpp)
 * Properly validate randomly ordered XML tags for duplicates (Matthias Klumpp)
 * validator: The translation tag is only valid in metainfo files (Matthias Klumpp)
 * Be slightly less pedantic about size info when reading screenshot images (Matthias Klumpp)
 * xml: Properly write <release/> description tag (Matthias Klumpp)

Version 0.9.4
~~~~~~~~~~~~~~
Released: 2016-04-18

Features:
 * Handle legacy screenshot tags (Matthias Klumpp)
 * Print prettier YAML documents (Matthias Klumpp)
 * yaml: Allow loading of distro metadata slices without header (Matthias Klumpp)
 * Do not check for installation candidate on minimal validation (Matthias Klumpp)
 * Don't check if component has an installation candidate before including it (Matthias Klumpp)
 * Quick-check components only when the pool is fully loaded (Matthias Klumpp)
 * Support the stub data of GNOME Software (Matthias Klumpp)
 * Support reading per-component priorities (Matthias Klumpp)
 * Implement the architecture property (Matthias Klumpp)
 * Use architecture data to resolve conflicting IDs (Matthias Klumpp)
 * Add icon size information to generated XML (Matthias Klumpp)
 * xml: Load size hints for icons (Matthias Klumpp)
 * l10n: Update

Specification:
 * docs: Explicitly define more minimally required tags per component type (Matthias Klumpp)
 * Make /usr/share/metainfo the canonical path for upstream metadata (Matthias Klumpp)
 * spec: Make architecture a property of <components/>, and no tag (Matthias Klumpp)
 * spec: Update the cached icon DEP-11 specification to allow size information (Matthias Klumpp)

Bugfixes:
 * Fix a few minor issues spotted by the YAML validator (Matthias Klumpp)
 * Correctly build distro XML descriptions from upstream XML (Matthias Klumpp)
 * Be very strict about which elements are allowed in a description tag (Matthias Klumpp)
 * yaml: Prevent bool keys (Matthias Klumpp)
 * ascli: Properly print long descriptions and wrap lines (Matthias Klumpp)
 * Export less C++ symbols (Matthias Klumpp)
 * Show a better error message when failing to parse XML (Matthias Klumpp)
 * Allow adding 0x0 icons (Matthias Klumpp)
 * yaml: Implement the updated "cached" icon format in a backwards-compatible way (Matthias Klumpp)
 * apt: Drop flat repository entries (Matthias Klumpp)
 * Probe less sizes if we already have size information (Matthias Klumpp)
 * Don't make stubs delete package information from valid components (Matthias Klumpp)
 * apt: Handle quoted origin entries properly (Matthias Klumpp)

Version 0.9.3
~~~~~~~~~~~~~~
Released: 2016-03-24

Features:
 * Allow to update an existing component with fresh metadata
 * Implement YAML serialization
 * writer: Allow to omit writing a header/root node
 * cli: Add convenience method to install metainfo files
 * cli: Add a new "status" command for various diagnostic information
 * yaml: Allow unicode
 * Print prettier XML by default
 * l10n: Update

Bugfixes:
 * Reset umask before building the data cache
 * apt: Work around APT using server mtime for its downloaded files

Version 0.9.2
~~~~~~~~~~~~~~
Released: 2016-02-28

Features:
 * qt: Improve usage of Qt containers (Aleix Pol)
 * qt: Implement Component::extends on the Qt front-end (Aleix Pol)
 * qt: Also call reserve for bundles on the Qt frontend (Aleix Pol)
 * validator: strstrip values when reading XML/YAML and validate linebreaks in summaries (Matthias Klumpp)
 * validator: Check if a description is present (Matthias Klumpp)
 * Always build with YAML support (Matthias Klumpp)
 * Move XML parser into its own class (Matthias Klumpp)
 * Make data-pool use the new YAML-aware metadata parser (Matthias Klumpp)
 * Simplify data-pool building routine (Matthias Klumpp)
 * Preprocess extension information for frontends (Matthias Klumpp)
 * qt: Use the new extensions property (Matthias Klumpp)
 * Implement translations tag (Matthias Klumpp)
 * cli: Document the "install" command (Matthias Klumpp)
 * l10n: Update

Specification:
 * spec: Document the translation tag (Matthias Klumpp)
 * doc: Don't use <tip/> tags in documentation (Matthias Klumpp)
 * spec: Mention the essential tags for a type:desktop component (Matthias Klumpp)

Bugfixes:
 * as-cache-builder: Cope with no YAML documents (Iain Lane)
 * 50appstream: Don't run if we can't write to the system paths (Iain Lane)
 * Check for writability instead of root permissions when updating the cache (Matthias Klumpp)
 * qt: Don't compute screenshot images and then forget about them (Aleix Pol)
 * Add the missing extends property to the Xapian cache (Matthias Klumpp)
 * validator: Don't fail validation for description-less addons. (Matthias Klumpp)
 * Make reading empty cache values more robust (Matthias Klumpp)
 * Check if GIR scanner & compiler are really installed (Matthias Klumpp)

Version 0.9.1
~~~~~~~~~~~~~~
Released: 2016-02-04

Features:
 * Improve Qt5 usage (Aleix Pol)
 * Also use Q_GLOBAL_STATIC for Provides::kindToString (Aleix Pol)
 * validator: Validate the font component type (Matthias Klumpp)
 * Implement date property on release tags (Matthias Klumpp)
 * Ship ITS files from KDE upstream (Matthias Klumpp)

Specification:
 * doc: Clarify why the metadata_license tag is needed (Matthias Klumpp)
 * spec: Specify font component type (Matthias Klumpp)
 * doc: Update year and version (Matthias Klumpp)
 * spec: Specify a date attribute on release tags, containing an ISO8601 time (Matthias Klumpp)

Bugfixes:
 * Lower cmake requirement to 3.1.0 (Harald Sitter)
 * doc: DEP-11 URLs are no integers (Matthias Klumpp)
 * apt: Hide appstreamcli stdout output (Matthias Klumpp)
 * Return specific error when cache was not found (Matthias Klumpp)
 * apt: Ensure DEP-11 files stay gzip compressed (Matthias Klumpp)
 * apt: Correctly test for appstreamcli (Matthias Klumpp)
 * Fix a few memory leaks (Matthias Klumpp)
 * Work around limitations of GLibs time_val_from_iso8601 function (Matthias Klumpp)

Version 0.9.0
~~~~~~~~~~~~~~
Released: 2015-12-12

Notes:
 * This release breaks API/ABI, ensure you adjust your depending applications!
   All code marked as legacy has been removed, as well as some older, now unnecessary
   classes. Instead, new classes, like AsProvided, have now been introduced.
   Take a look at the API documentation for furher information.
 * For Debian-based systems, we now provide full integration with the APT package-manager.
   Support for this feature needs to be explicitly enabled at build-time.

Features:
 * Use modern GLib macros to declare types (Matthias Klumpp)
 * Refactor icon handling (Matthias Klumpp)
 * Refactor handling of provided items (Matthias Klumpp)
 * Modernize AsCacheBuilder class (Matthias Klumpp)
 * Modernize AsCategory class (Matthias Klumpp)
 * Bump API level (Matthias Klumpp)
 * Make some AsComponent methods private (Matthias Klumpp)
 * Drop obsolete utility functions (Matthias Klumpp)
 * Modernize AsDatabase class (Matthias Klumpp)
 * Drop AsSearchQuery (Matthias Klumpp)
 * Make AsDistroDetails a modern class (Matthias Klumpp)
 * Modernize AsMenuParser and AsImage (Matthias Klumpp)
 * Update validator classes (Matthias Klumpp)
 * Improve error handling for database queries. (Matthias Klumpp)
 * Initial code to improve APT integration (Matthias Klumpp)
 * Refine the AsDataPool class (Matthias Klumpp)
 * cli: Add new install command to directly install components (Matthias Klumpp)
 * cli: Make removal of packages by component-id possible (Matthias Klumpp)
 * Make cache builder smarter in detecting metadata changes (Matthias Klumpp)
 * l10n: Update translations

Bugfixes:
 * categories: Add missing icon names (Aleix Pol)
 * Tweak the component-id-collision test slightly (Matthias Klumpp)
 * AsComponent: Added missing documentation (Corentin Noël)
 * gir: Fix warnings (Matthias Klumpp)
 * Always build a new cache if none existed yet in the target location (Matthias Klumpp)
 * Don't do symlink maintenance if target doesn't exist yet (Matthias Klumpp)

Version 0.8.6
~~~~~~~~~~~~~~
Released: 2015-11-06

Features:
 * Define autoptr macros for AppStream types (Matthias Klumpp)
 * Implement the release/size tag (Matthias Klumpp)
 * validator: Check for missing name / summary in metainfo and .desktop files
   (Matthias Klumpp)

Specification:
 * spec: Specify the appstream:// URL handler (Matthias Klumpp)
 * spec: Add new size tag to the release tag (Matthias Klumpp)

Bugfixes:
 * Don't fail displaying package names in component_to_string (Matthias Klumpp)
 * Fixed VAPI compilation. (Corentin Noël)
 * qt: Correctly load icon urls again (Matthias Klumpp)
 * Add missing GIR annotations. (Corentin Noël)
 * Reinitialize the DEP-11 parser after each file (Corentin Noël)

Version 0.8.5
~~~~~~~~~~~~~~
Released: 2015-10-14

Features:
 * Update README
 * Use ProtoBuf to serialize data for the Xapian cache
 * Annotate the proto definition with descriptions about the messages
 * Restructure database schema definition
 * qt: Read screenshots pb data
 * qt: Fully support the new database layout
 * Show if component type is unknown in debug output
 * Implement the release-urgency property
 * qt: Don't build standalone - this now only leads to potential errors
 * qt: Add some very basic unit tests
 * Enable unit-tests unconditionally

Specification:
 * spec: Document the release-urgency property

Bugfixes:
 * Don't stop processing completely, if XML file with errors is found
 * cli: Fix display of detailed output
 * Correctly check the database schema version
 * Move default cache to avoid errors when the old db is still around
 * qt: Ensure database schema version matches
 * Don't crash if database schema is unknown

Version 0.8.4
~~~~~~~~~~~~~~
Released: 2015-09-08

Features:
 * ascli: Validate whole file trees
 * qt: Align version number with the AppStream version numbers
 * validator: Always include the filename in validator output
 * qt: Remove support for Qt4
 * ascli: Allow some commands to bypass the cache
 * Change validator output to make it a bit easier to read
 * validator: Validate metainfo filenames as well
 * l10n: Update translations

Bugfixes:
 * Fix crash when parsing metainfo file without all locales enabled
 * ascli: Make manpage reflect reality

Version 0.8.3
~~~~~~~~~~~~~~
Released: 2015-08-28

Notes:
 * All the different appstream-* tools are now combined in one
   appstream-cli tool.

Features:
 * Be less strict about valid screenshot tags
 * Implement changes on provides/firmware
 * Rename the 'appstream*' tools to 'appstream-cli'
 * Implement MediaBaseUrl property
 * dep11: Implement parsing of Releases

Specification:
 * docs: Document the new naming scheme for type:firmware component IDs
 * Start documenting DEP-11 in AppStream as well
 * docs: Mention the DEP-11 validator tool
 * docs: Completely describe current DEP-11 spec

Bugfixes:
 * The DBus session bus is actually an user bus
 * Fix component priorization for XML and YAML

Version 0.8.2
~~~~~~~~~~~~~~
Released: 2015-06-26

Notes:
 * Ubuntu AppInstall support has been removed from this release, as its data
   never matched the DEP11/ASXML data and pretty much every distribution can offer
   one of those better data sources now.
 * This release contains some heavy refactoring, most importantly it removes the
   "DataProvider" concept and hardcodes the ASXML/DEP11 metadata parsers.
   This improves maintainability and speed of the AppStream libraries.
   Please report any bugs you may find!

Features:
 * Refactor DataProvider code (Matthias Klumpp)
 * Remove DEP-11 validator, it belongs to the dep11 package (Matthias Klumpp)
 * Add icon information to generated XML (Matthias Klumpp)
 * Allow more than one checksum kind per AsRelease (Matthias Klumpp)
 * Propagate bundle information in case multiple components with the same id are found
   (Matthias Klumpp)

Bugfixes:
 * tests: Add unit test for simple XML description writer (Matthias Klumpp)
 * Remove some useless code in AsDataPool and recognize DEP-11 data again (Matthias Klumpp)
 * Fix several quirks in the ASXML description writing code (Matthias Klumpp)
 * tests: Add rudimentary DEP-11 test (Matthias Klumpp)
 * Fix a rare double-free corruption (Matthias Klumpp)
 * Extract correct description markup when reading distro XML (Matthias Klumpp)
 * Updated POTFILES.in (Piotr Drąg)

Version 0.8.1
~~~~~~~~~~~~~~
Released: 2015-05-31

Features:
 * qt: Add QLoggingCategory appstreamqt.database (Daniel Nicoletti)
 * Don't implicitly clear component list when parsing XML (Matthias Klumpp)
 * Implement support for firmware component type (Matthias Klumpp)
 * qt: Recognize firmware component type (Matthias Klumpp)

Specification:
 * spec: Document the firmware component (Matthias Klumpp)

Bugfixes:
 * qt: Remove useless moc file on database.cpp (Daniel Nicoletti)
 * Fix doc symlink install code (Matthias Klumpp)
 * qt: Load developer_name from database (Matthias Klumpp)
 * Prevent crash when saving an empty XML document (Matthias Klumpp)
 * Handle empty XML document as valid file (Matthias Klumpp)
 * Relicense some remaining files from GPLv3 to GPLv2 (Matthias Klumpp)
 * Fix typo which prevented description XML from being generated (Matthias Klumpp)

Version 0.8.0
~~~~~~~~~~~~~~
Released: 2015-01-26

Notes:
 * This release contains a few new tags, <source_pkgname/> and <bundle/>, as well
   as several specification refinements.
   Refer to the documentation for detailed explanations.

Features:
 * qt: Make Qt5 default (Aleix Pol)
 * validator: Hide pedantic issues by default (Matthias Klumpp)
 * Make origin a public property of the metadata generator (Matthias Klumpp)
 * Implement the <bundle/> tag (Matthias Klumpp)
 * qt: Implement support for bundles (Matthias Klumpp)
 * Update the validator to the latest spec version (Matthias Klumpp)
 * Implement <source_pkgname/> tag (Matthias Klumpp)
 * validator: Make it possible to validate a gzip-compressed metadata file (Matthias Klumpp)
 * Install prebuilt documentation by default (Matthias Klumpp)

Specification:
 * spec: Allow width and height properties for "local" and "remote" icons (Matthias Klumpp)
 * spec: Add <bundle/> tag (Matthias Klumpp)
 * spec: Allow bundles of type "xdg-app", additionally to "limba" (Matthias Klumpp)
 * spec: Make clear that <release/> tags may have a <description/> child (Matthias Klumpp)
 * spec: Recommend screenshot sizes for distro-XML (Matthias Klumpp)
 * spec: Specify the <source_pkgname/> tag (Matthias Klumpp)

Bugfixes:
 * Clean up some dead code in Xapian wrapper (Matthias Klumpp)
 * Fix a couple of minor issues found by static code analysis (Matthias Klumpp)
 * asi: Always return a valid exit code (Matthias Klumpp)
 * Always search for data in /usr/share, ignore DATADIR (Aleix Pol)
 * Correctly read and propagate language properties (Matthias Klumpp)
 * Add missing developer_name to database (Matthias Klumpp)
 * Improve database-writing code to ignore NULL values (Matthias Klumpp)
 * Properly write localized XML for some tags (Matthias Klumpp)
 * validator: Fix empty-check for description tag (Matthias Klumpp)
 * validator: Don't perform sanity checks on the metadata tag (Matthias Klumpp)

Version 0.7.6
~~~~~~~~~~~~~~
Released: 2015-01-14

Notes:
 * This release contains some API and ABI breaks. Recompiling against the new library
   should be the only necessary step for most software, if you were not using
   deprecated functionality.

Features:
 * Update translations
 * Update database location for possible fast language switching (Matthias Klumpp)
 * Use colorful output when using GCC and compiling in maintainer-mode (Matthias Klumpp)
 * Make API to parse distro XML in AsMetadata public (Matthias Klumpp)
 * Allow building distro XML from a list of AsComponent objects (Matthias Klumpp)
 * Convert AsComponent into a "modern" GObject (Matthias Klumpp)
 * Add extra multilanguage support to AsComponent, which is needed for
   complete serialization (Matthias Klumpp)
 * Remove functions marked as deprecated (Matthias Klumpp)
 * Add convenience functions to save generated XML (Matthias Klumpp)

Bugfixes:
 * Move component serialization to AsMetadata (Matthias Klumpp)

Version 0.7.5
~~~~~~~~~~~~~~
Released: 2014-11-28

Features:
 * Update translations

Specification:
 * doc: Clarify meaning of icon types (Matthias Klumpp)

Bugfixes:
 * dep11: Fix memory leak in DEP-11 parser (Matthias Klumpp)
 * Fix origin<->name confusion (Matthias Klumpp)

Version 0.7.4
~~~~~~~~~~~~~~
Released: 2014-10-30

Features:
 * Add local icon directories to the icon search path (Matthias Klumpp)
 * Properly handle origin and icons in size-specific directories (Matthias Klumpp)
 * Allow client applications to fetch icons in multiple sizes (Matthias Klumpp)
 * qt: Implement multisize-icons (Matthias Klumpp)
 * qt: Add documentation to the deprecated methods (Matthias Klumpp)
 * validator: Ensure that stock and cached icons only contain the icon basename (Matthias Klumpp)

Bugfixes:
 * dep11: refine quote test (Matthias Klumpp)
 * Don't count it as problem if no metadata is found (Matthias Klumpp)
 * Check if AppInstall directory exists, before attempting to scan it (Matthias Klumpp)
 * Don't query system categories while processing metadata (Matthias Klumpp)

Version 0.7.3
~~~~~~~~~~~~~~
Released: 2014-10-10

Features:
 * Implement basic support for the new icon cache layout (Matthias Klumpp)

Specification:
 * spec: Update the icon-cache layout to allow icons with larger sizes (Matthias Klumpp)

Bugfixes:
 * Treat the text/plain mimetype equal to YAML or XML (Matthias Klumpp)
 * Use camel-case for the AppStream GIR (as used everywhere else) (Matthias Klumpp)
 * qt: Include QMultiHash (Aleix Pol)
 * Fix wrong DATADIR variable (Matthias Klumpp)

Version 0.7.2
~~~~~~~~~~~~~~
Released: 2014-09-22

Notes:
 * This release drops the PackageKit plugin (and the build dependency on PK alltogether).
   This means that AppStream will no longer automagically update the Xapian index. Please
   make sure that tools or packages which modify the AppStream distro XML/YAML call
   'appstream-index refresh' when they are done. (reason for dropping the plugin is PackageKit
   removing support for plugins with its 1.0 release)

Features:
 * Remove the PackageKit plugin (Matthias Klumpp)
 * Use GNUInstallDirs (Matthias Klumpp)

Bugfixes:
 * Ensure that we do not convert NULL to a C++ string (Matthias Klumpp)
 * Fix check for generic/unknown component in XML serialization (Matthias Klumpp)
 * Fix tests on a system which doesn't have a 'categories.xml' (Matthias Klumpp)
 * Fix some compiler warnings with clang (Matthias Klumpp)

Version 0.7.1
~~~~~~~~~~~~~~
Released: 2014-09-08

Features:
 * qt: Make it possible to build AppstreamQt against Qt5 (Aleix Pol)
 * qt: Introduce a method to check if a Qt Appstream::Component is
   fully initialized (Aleix Pol)
 * qt: Make it possible to query the database for the components given
   a package name (Aleix Pol)
 * Improve generator performance by caching the short language code (Matthias Klumpp)
 * qt: Print component id instead of package name in warning messages (Matthias Klumpp)
 * Improve loading of uncompressed distro-metadata (Matthias Klumpp)
 * Allow manually defining the default locale for a data pool (Matthias Klumpp)
 * dep11: Add validator for the DEP-11 file-format (Matthias Klumpp)
 * Add basic function to convert AsComponent to XML (Matthias Klumpp)
 * dep11: Implement DEP-11 data parser based on libyaml (Matthias Klumpp)
 * Share icon-refinement and component-completion between all data providers (Matthias Klumpp)

Bugfixes:
 * qt: Respect the global install paths set by the toplevel CMake file (Matthias Klumpp)
 * docs: get rid of "childrens" (Vladimír Čunát)
 * Don't crash if no timestamp was defined (Matthias Klumpp)
 * Fix FTBFS with Clang (Matthias Klumpp)
 * docs: Update architecture images to reflect reality (Matthias Klumpp)
 * Install PK plugin into PK >= 0.9.x plugin path (Matthias Klumpp)
 * Don't crash in as_component_to_string() if no packages are set (Matthias Klumpp)
 * Don't crash when generating the database in case a component has no categories (Matthias Klumpp)

Version 0.7.0
~~~~~~~~~~~~~~
Released: 2014-07-16

Notes:
 The AppStream code has been relicensed from LGPL-3+ to LGPL-2.1+
 There have also been smaller API breaks in libappstream, see the
 list below for information about that.

Features:
 * Allow overriding of watched data dirs (Matthias Klumpp)
 * More work on the cache-builder to be more flexible (Matthias Klumpp)
 * Add DataPool helper class (Matthias Klumpp)
 * Do some major refactoring on how the cache is created (Matthias Klumpp)
 * validate: Process multiple files (Matthias Klumpp)
 * Get rid of as_strv_dup (Matthias Klumpp)
 * Implement support for the "addon" component type (Matthias Klumpp)
 * Implement support for dbus provides type (Matthias Klumpp)
 * Allow fetching data by component type (Matthias Klumpp)
 * Relicense to LGPLv2.1+ and GPLv2+ (Matthias Klumpp)
 * Drop some deprecated API (Matthias Klumpp)
 * Add some limited support for parsing legacy upstream metadata files (Matthias Klumpp)
 * Implement developer_name tag (Matthias Klumpp)
 * Allow querying the database for multiple component types with one query (Matthias Klumpp)
 * Implement 'languages' tag (Matthias Klumpp)
 * Improve code which loads urls from the database (Matthias Klumpp)
 * validator: Correctly check for compliant localization of tags (Matthias Klumpp)
 * Share database definition between libas and libas-qt (Matthias Klumpp)
 * appinstall: Handle NoDisplay as well, and treat OnlyShowIn as compulsority (Matthias Klumpp)
 * qt: Make it possible to compile only the Qt library (Matthias Klumpp)
 * Optimize database generation process to save some time (Matthias Klumpp)
 * asi: Don't use GObject class to handle the tool's internals (Matthias Klumpp)
 * asi: Improve command syntax (Matthias Klumpp)
 * asi: Further code improvements (Matthias Klumpp)
 * Expose internal options for database and data placement to asi (Matthias Klumpp)
 * Improve database refresh API (Matthias Klumpp)
 * tests: Make tests work standalone (Matthias Klumpp)
 * vapi: Move to contrib, it's not static data (Matthias Klumpp)
 * Update global categories definition (Matthias Klumpp)
 * Implement support for multiple package names per component (Matthias Klumpp)
 * qt: Implement support for screenshots (Matthias Klumpp)
 * qt: More methods to retrieve components from the database (Matthias Klumpp)
 * docs: Install gtk-doc documentation (Matthias Klumpp)
 * Use XZ compression for release tarball (Matthias Klumpp)
 * Use the same datasource-dir method for AsDataPool which was used for AsBuilder (Matthias Klumpp)
 * qt: Parse the screenshot xml and store it in some relevant datatypes (Sune Vuorela)
 * qt: Acually return the map built when converting UrlKinds to strings (Sune Vuorela)
 * qt: Parse and handle the Provides part of the appstream data (Sune Vuorela)
 * Some Qt cleanups after a review by Andreas. (Sune Vuorela)
 * qt: Create a database constructor that uses the default system path (Sune Vuorela)
 * qt: Adapt to multiple package names for a component (Sune Vuorela)

Specification:
 * spec: Use UNIX epoch instead of YYYYMMDD for timestamps (Matthias Klumpp)
 * spec: Add new "languages" tag to distro XML (Matthias Klumpp)
 * spec: Add new component type: Addon (Matthias Klumpp)
 * spec: Define a 'dbus' type as new 'provides' element (Matthias Klumpp)
 * spec: Specify a developer_name tag (Matthias Klumpp)
 * spec: Allow an update_contact tag in upstream-metadata (Matthias Klumpp)
 * spec: Allow /var/cache location for icons (Matthias Klumpp)
 * spec: Allow multiple definitions of the 'pkgname' tag (Matthias Klumpp)
 * spec: Hide multiarch install path section (Matthias Klumpp)

Documentation:
 * docs: Add quickstart page template (Matthias Klumpp)
 * docs: Export documentation by default (Matthias Klumpp)
 * docs: Restructure application description and add quickstart page (Matthias Klumpp)
 * docs: Explicitly allow the mimetypes tag in generic components (Matthias Klumpp)
 * docs: Sketch section about translation (Matthias Klumpp)
 * docs: Various fixes for the spec, add missing project_license to generic component (Matthias Klumpp)
 * docs: Add Intltool translation Automake integration hints (Matthias Klumpp)
 * docs: Sketch section about addons (Igor Gnatenko)
 * docs: Fix some quirks in the distro XML spec (Matthias Klumpp)
 * docs: Update app quickstart guide and add example screenshots (Matthias Klumpp)

Bugfixes:
 * Fix some bugs in handling of provides-items (Matthias Klumpp)
 * Fix some annotations & remove cruft (Matthias Klumpp)
 * Update tests and fix a memory leak (Matthias Klumpp)
 * validator: Improve handling of translated metadata files (Matthias Klumpp)
 * Fix issue when loading compressed metadata files (Matthias Klumpp)
 * qt: Added 'const' to the description (Floris-Andrei Stoica-Marcu)
 * Print a better result message on cache update in case of metadata errors (Matthias Klumpp)
 * Fix crash in AppInstall data provider (Matthias Klumpp)
 * Remove bogus g_free() of paths strv in ASXML provider (Matthias Klumpp)
 * Get rid of explicit include of config.h (Matthias Klumpp)
 * Fix typo in appstream-index manpage (Sune Vuorela)
 * validator: Only test if valid tags are empty (Matthias Klumpp)
 * Make creating the Xapian cache at different locations work again (Matthias Klumpp)
 * Remove leftover cruft from config.h.in (Sune Vuorela)
 * asi: Respect the no-color option (Matthias Klumpp)

Version 0.6.2
~~~~~~~~~~~~~~
Released: 2014-05-12

Features:
 * Deprecate get_homepage in favour of get_url
 * Store all urls in the database
 * Split validation into new AsValidator for future extension
 * Heavily improve metadata validator, add new as-validator binary
 * Add methods to check if component is compulsory or in a specific category
 * Add function to pretty-print description markup and use it in asi-tool
 * Implement missing support for mimetypes
 * Add manpage for appstream-validate
 * Allow fast searching for mimetype handlers

Specification:
 * spec: Use subdirectories for multiarch metadata
 * spec: Exclusively use SPDX license tags
 * spec: Update screenshot spec to reflect reality
 * docs: Fix some quirks and issues
 * docs: Rework url information as variablelist
 * spec: Rename "manual" url type to "help"

Bugfixes:
 * Ensure active metadata locale does not have an UTF-8 suffix
 * Refine icon path/url detection for applications
 * Deprecate idname and make Component header nicer to work with
 * Fix bug in category-loading and display categories in the asi-tool
 * Fix multiple potential crashes when parsing upstream metadata
 * Make sure we don't use deprecated methods internally anymore
 * tests: Run database tests on private db copy
 * asi-tool: Fix small (but annoying) warning
 * asi-tool: Adjust manpage to reflect reality
 * validator: Create better log messages

Version 0.6.1
~~~~~~~~~~~~~~
Released: 2014-04-24

Features:
 * Make AsMetadata handle (almost) all XML parsing (Matthias Klumpp)
 * Add function to parse upstream metadata in AsMetadata (Matthias Klumpp)
 * Add methods to set/get locale used for metadata parsing (Matthias Klumpp)
 * Add function to load metadata from memory (Matthias Klumpp)
 * Implement a parser mode to abstract away differences in AS metadata (Matthias Klumpp)
 * Auto-generate Vala API file, if desired (Matthias Klumpp)
 * Add functions to get a component by it's ID (Matthias Klumpp)
 * Index terms for provided items (Matthias Klumpp)
 * Allow fetching components by the items they provide (Matthias Klumpp)
 * Parse AppStream data in /var/lib/app-info/xmls (Matthias Klumpp)
 * Implement priority property (Matthias Klumpp)

Specification:
 * spec: Add priority property for components in distro-metadata (Matthias Klumpp)

Bugfixes:
 * Fix libappstream pkgconfig (Matthias Klumpp)
 * Make data-providers emit "component" signal (instead of "application") (Matthias Klumpp)
 * Make translation possible again (Matthias Klumpp)
 * Handle lib directory suffix on distributions like Fedora (Rex Dieter)
 * docs: Fix examples to use the <releases/> tag correctly (Matthias Klumpp)
 * Print error if compiled with -DVAPI, but no vapigen was found (Matthias Klumpp)
 * Improve documentation and annotations (Matthias Klumpp)
 * Improve API for provides-tests (Matthias Klumpp)
 * Implement strict parsing of the description tag in upstream metadata (Matthias Klumpp)
 * docs: Fix the section on 3rd-party screenshot services (Matthias Klumpp)

Version 0.6.0
~~~~~~~~~~~~~~
Released: 2014-04-16

Notes:
 This release breaks both the library API and the Appstream specification.
 Please adjust your tools to work with Appstream 0.6, especially take a look
 at the documentation for the new Appstream XML specification.

Features:
 * Add new AsComponent class (Matthias Klumpp)
 * Rewrote libappstream in plain C (Matthias Klumpp)
 * client: Add option for detailed output (Matthias Klumpp)
 * Use "kind" instead of "ctype" for component types (Matthias Klumpp)
 * Implement compulsory-for-desktop (Matthias Klumpp)
 * Some refactoring, additions and improvements (Matthias Klumpp)
 * Correctly handle component types according to the 0.6 spec (Matthias Klumpp)
 * Bring back thumbnail support for ss.d.n services (Matthias Klumpp)
 * client: Improve screenshot url display (Matthias Klumpp)
 * Implement support for <provides/> (Matthias Klumpp)
 * Implement support for <release/> (Matthias Klumpp)
 * Some API future-proofing (Matthias Klumpp)
 * Add helper to generate Vala VAPI file (Matthias Klumpp)

Specification:
 * docs: Initial documentation on components and lots of restructuring (Matthias Klumpp)
 * docs: Add FontData meta-info spec (Matthias Klumpp)
 * docs: Add description of input-method metainfo (Matthias Klumpp)
 * docs: Some changes on ASXML for component-support (Matthias Klumpp)
 * docs: Clarify font classifier (Matthias Klumpp)
 * spec: Don't use specialized tags, everything is a component. Kill <id/> types (Matthias Klumpp)
 * spec: All upstream meta-info goes to /usr/share/appdata now (Matthias Klumpp)
 * specs: Update Appstream example XML for latest changes (Matthias Klumpp)
 * specs: Add new <architectures/> tag to Appstream distro spec (Matthias Klumpp)
 * spec: Add "origin" property for components tag (Matthias Klumpp)
 * spec: Define icon repository (Matthias Klumpp)
 * spec: Component-type is "desktop" for apps now (Matthias Klumpp)
 * spec: Add <releases/> parent for release tags (Matthias Klumpp)
 * spec: Allow more url types (Matthias Klumpp)
 * spec: Clarify how the description tag should be translated (Matthias Klumpp)
 * spec: Hide fonts for now - the spec is not yet ready (Matthias Klumpp)
 * spec: Add component type for codecs (Matthias Klumpp)
 * specs: Update project mission statement (Matthias Klumpp)
 * spec: Use metadata_license instead of the BE version (Matthias Klumpp)
 * spec: Add note on multiarch-support (Matthias Klumpp)


Bugfixes:
 * Make parallel compilation possible (Matthias Klumpp)
 * Allow compiling with -Wall -Werror (Matthias Klumpp)
 * Prevent identifier collisions in the database (Matthias Klumpp)
 * Some fixes for the introspection build process (Matthias Klumpp)
 * Some basic fixes for the XSD schemes (Matthias Klumpp)

Version 0.5.0
~~~~~~~~~~~~~~
Released: 2014-02-23

Features:
 * Parse screenshot data and make it available via library API (Matthias Klumpp)
 * Add screenshot data to the Xapian database (Matthias Klumpp)
 * Add function to dump screenshot data as XML (Matthias Klumpp)
 * cli: Add colored output to the command-line tool (Matthias Klumpp)
 * cli: Display some screenshot information, if it is found (Matthias Klumpp)
 * cli: Allow the tool to trigger cache rebuilds (Matthias Klumpp)
 * Add new API to return available screenshot sizes (Matthias Klumpp)
 * Always compile tests (Matthias Klumpp)
 * Improve Xapian search capabilities (Matthias Klumpp)

Specification:
 * spec: Deprecate appcategory element in favour of category element (Matthias Klumpp)
 * docs: Update architecture images (Matthias Klumpp)
 * docs: Remove reference to OCS (Matthias Klumpp)
 * spec: Add caption for screenshots (Matthias Klumpp)

Bugfixes:
 * Always install appstream.pc in correct libdir (Matthias Klumpp)
 * Always rebuild the database if watchfile is missing (Matthias Klumpp)
 * Don't throw an error if we are on a system without the ASXML dir (Matthias Klumpp)
 * Fix some memory leaks (Matthias Klumpp)
 * Fix some strange vala compile issue with newer valac versions (Matthias Klumpp)

Version 0.4.0
~~~~~~~~~~~~~~
Released: 2013-10-20

Features:
 * Include /var/cache/app-info as location for AppStream XMLs (Matthias Klumpp)
 * Search for icons in the caches too (Matthias Klumpp)
 * Remove API for manually refreshing the Xapian cache (Matthias Klumpp)
 * Remove refresh action from appstream-index tool (Matthias Klumpp)
 * Implement PackageKit plugin to refresh the cache (Matthias Klumpp)
 * Implement support for compressed AppStream files (Matthias Klumpp)
 * Support all icon types in AppStream XML parser (Matthias Klumpp)
 * Parse description tags in AppStream XML (Matthias Klumpp)
 * Update database schema, breaking USC compatibility (Matthias Klumpp)
 * Only rebuild AppStream Xapian cache if data has changed (Matthias Klumpp)
 * Store app homepage and iconpath correctly in new database layout (Matthias Klumpp)
 * docs: Document important parts of AppStream (Matthias Klumpp)
 * docs: Document appcategories tag (Matthias Klumpp)
 * docs: Add example XML for AppStream files (Matthias Klumpp)
 * docs: Briefly describe the screenshot service (Matthias Klumpp)
 * docs: Include preexisting architecture graphics and fix some quirks (Matthias Klumpp)
 * docs: Specify how icons will be handled and which ones take priority (Matthias Klumpp)

Specification:
 * spec: Add project_group element (Matthias Klumpp)
 * spec: The "remote" type is much more precise than "url" (Matthias Klumpp)
 * spec: Add documentation tag to the AppStream spec (Matthias Klumpp)
 * spec: Enforce at least one id, pkgname, name, summary and icon tag (Matthias Klumpp)
 * spec: Define and describe project_license tag (Matthias Klumpp)
 * spec: Add screenshots to the AppStream XML spec (Matthias Klumpp)
 * spec: Add new compulsory_for_desktop tag (Matthias Klumpp)

Bugfixes:
 * Ensure that we have GI set up, before compiling libappstream (Matthias Klumpp)
 * Set has_type_id=false for Xapian binding (Matthias Klumpp)
 * Ensure we do always target the right GLib version (Matthias Klumpp)
 * Fix crash in AppStream PackageKit plugin (Matthias Klumpp)

Version 0.3.1
~~~~~~~~~~~~~~
Released: 2013-06-26

Bugfixes:
 * Use a GPtrArray for search results
 * Adjust unit-tests and client tool

Version 0.3.0
~~~~~~~~~~~~~~
Released: 2013-06-10

Features:
 * Add command-line method to search for apps (Matthias Klumpp)
 * Restructure code to clearly separate client and daemon (Matthias Klumpp)
 * Make DBus API an internal implementation detail (Matthias Klumpp)
 * Rewritten and more advanced XDG menu file parser (Matthias Klumpp)
 * Implemented new Category handling (Matthias Klumpp)
 * Many improvements in documentation (Matthias Klumpp)
 * Implement API to access any AppStream-compliant screenshot service (Matthias Klumpp)

Bugfixes:
 * Fix creation of missing database (Matthias Klumpp)
 * Make UAI more failsafe (Matthias Klumpp)
 * Improve error handling and command-line output (Matthias Klumpp)
 * Greatly improve search results (Matthias Klumpp)
 * Fix translation template (Matthias Klumpp)

Version 0.2.0
~~~~~~~~~~~~~~
Released: 2013-03-15

Features:
 * Add distro-agnostic category definition (Matthias Klumpp)
 * Make DBus API more failsafe (Matthias Klumpp)
 * Place Xapian cache in different directory (Matthias Klumpp)
 * Add release script and release instructions (Matthias Klumpp)

Bugfixes:
 * Kill some compiler warnings (Matthias Klumpp)
 * Print error message if xmlto was not found (Matthias Klumpp)
 * Make --nowait option finally work again (Matthias Klumpp)
 * docs: Build C API documentation (Matthias Klumpp)
 * Print better message if category dir is null (Matthias Klumpp)

Version 0.1.0
~~~~~~~~~~~~~~
Released: 2012-10-02

Notes:
  * Initial release<|MERGE_RESOLUTION|>--- conflicted
+++ resolved
@@ -1,5 +1,3 @@
-<<<<<<< HEAD
-=======
 Version 0.12.2
 ~~~~~~~~~~~~~~
 Released: 2018-08-04
@@ -42,7 +40,6 @@
  * Arabic
    - alaazghoul
 
->>>>>>> 2dcf373e
 Version 0.12.1
 ~~~~~~~~~~~~~~
 Released: 2018-06-10
